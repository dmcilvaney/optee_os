// SPDX-License-Identifier: BSD-2-Clause
/*
 * Copyright 2017 NXP
 *
 * Peng Fan <peng.fan@nxp.com>
 *
 * Redistribution and use in source and binary forms, with or without
 * modification, are permitted provided that the following conditions are met:
 *
 * 1. Redistributions of source code must retain the above copyright notice,
 * this list of conditions and the following disclaimer.
 *
 * 2. Redistributions in binary form must reproduce the above copyright notice,
 * this list of conditions and the following disclaimer in the documentation
 * and/or other materials provided with the distribution.
 *
 * THIS SOFTWARE IS PROVIDED BY THE COPYRIGHT HOLDERS AND CONTRIBUTORS "AS IS"
 * AND ANY EXPRESS OR IMPLIED WARRANTIES, INCLUDING, BUT NOT LIMITED TO, THE
 * IMPLIED WARRANTIES OF MERCHANTABILITY AND FITNESS FOR A PARTICULAR PURPOSE
 * ARE DISCLAIMED. IN NO EVENT SHALL THE COPYRIGHT HOLDER OR CONTRIBUTORS BE
 * LIABLE FOR ANY DIRECT, INDIRECT, INCIDENTAL, SPECIAL, EXEMPLARY, OR
 * CONSEQUENTIAL DAMAGES (INCLUDING, BUT NOT LIMITED TO, PROCUREMENT OF
 * SUBSTITUTE GOODS OR SERVICES; LOSS OF USE, DATA, OR PROFITS; OR BUSINESS
 * INTERRUPTION) HOWEVER CAUSED AND ON ANY THEORY OF LIABILITY, WHETHER IN
 * CONTRACT, STRICT LIABILITY, OR TORT (INCLUDING NEGLIGENCE OR OTHERWISE)
 * ARISING IN ANY WAY OUT OF THE USE OF THIS SOFTWARE, EVEN IF ADVISED OF THE
 * POSSIBILITY OF SUCH DAMAGE.
 */

#include <assert.h>
#include <drivers/imx_wdog.h>
#include <io.h>
#include <keep.h>
#include <kernel/dt.h>
#include <kernel/generic_boot.h>
#include <kernel/panic.h>
#ifdef CFG_DT
#include <libfdt.h>
#endif
#include <mm/core_mmu.h>
#include <mm/core_memprot.h>
#include <util.h>

static bool ext_reset;
static vaddr_t wdog_base;

void imx_wdog_restart(void)
{
	uint32_t val;

	if (!wdog_base) {
		EMSG("No wdog mapped\n");
		panic();
	}

	if (ext_reset)
		val = 0x14;
	else
		val = 0x24;

	DMSG("val %x\n", val);

	io_write16(wdog_base + WDT_WCR, val);
	dsb();

	if (io_read16(wdog_base + WDT_WCR) & WDT_WCR_WDE) {
		io_write16(wdog_base + WDT_WSR, WDT_SEQ1);
		io_write16(wdog_base + WDT_WSR, WDT_SEQ2);
	}

	io_write16(wdog_base + WDT_WCR, val);
	io_write16(wdog_base + WDT_WCR, val);

	while (1)
		;
}
KEEP_PAGER(imx_wdog_restart);

#if defined(CFG_DT) && !defined(CFG_EXTERNAL_DTB_OVERLAY)
static TEE_Result imx_wdog_base(vaddr_t *wdog_vbase)
{
	enum teecore_memtypes mtype;
	void *fdt;
	paddr_t pbase;
	vaddr_t vbase;
	ssize_t sz;
	int off;
	int st;
	uint32_t i;

#ifdef CFG_MX7
	static const char * const wdog_path[] = {
		"/soc/aips-bus@30000000/wdog@30280000",
		"/soc/aips-bus@30000000/wdog@30290000",
		"/soc/aips-bus@30000000/wdog@302a0000",
		"/soc/aips-bus@30000000/wdog@302b0000",
	};
#else
	static const char * const wdog_path[] = {
		"/soc/aips-bus@2000000/wdog@20bc000",
		"/soc/aips-bus@2000000/wdog@20c0000",
	};
#endif

	fdt = get_dt();
	if (!fdt) {
		EMSG("No DTB\n");
		return TEE_ERROR_NOT_SUPPORTED;
	}

	/* search the first usable wdog */
	for (i = 0; i < ARRAY_SIZE(wdog_path); i++) {
		off = fdt_path_offset(fdt, wdog_path[i]);
		if (off < 0)
			continue;

		st = _fdt_get_status(fdt, off);
		if (st & DT_STATUS_OK_SEC)
			break;
	}

	if (i == ARRAY_SIZE(wdog_path))
		return TEE_ERROR_ITEM_NOT_FOUND;

	DMSG("path: %s\n", wdog_path[i]);

	ext_reset = dt_have_prop(fdt, off, "fsl,ext-reset-output");

	pbase = _fdt_reg_base_address(fdt, off);
	if (pbase == (paddr_t)-1)
		return TEE_ERROR_ITEM_NOT_FOUND;

	sz = _fdt_reg_size(fdt, off);
	if (sz < 0)
		return TEE_ERROR_ITEM_NOT_FOUND;

	if ((st & DT_STATUS_OK_SEC) && !(st & DT_STATUS_OK_NSEC))
		mtype = MEM_AREA_IO_SEC;
	else
		mtype = MEM_AREA_IO_NSEC;

	/*
	 * Check to see whether it has been mapped using
	 * register_phys_mem or not.
	 */
	vbase = (vaddr_t)phys_to_virt(pbase, mtype);
	if (!vbase) {
		if (!core_mmu_add_mapping(mtype, pbase, sz)) {
			EMSG("Failed to map %zu bytes at PA 0x%"PRIxPA,
			     (size_t)sz, pbase);
			return TEE_ERROR_GENERIC;
		}
	}

	vbase = (vaddr_t)phys_to_virt(pbase, mtype);
	if (!vbase) {
		EMSG("Failed to get VA for PA 0x%"PRIxPA, pbase);
		return TEE_ERROR_GENERIC;
	}

	*wdog_vbase = vbase;

	return TEE_SUCCESS;
}
#else
register_phys_mem_pgdir(MEM_AREA_IO_SEC, WDOG_BASE, CORE_MMU_PGDIR_SIZE);
static TEE_Result imx_wdog_base(vaddr_t *wdog_vbase)
{
	*wdog_vbase = (vaddr_t)phys_to_virt(WDOG_BASE, MEM_AREA_IO_SEC);
#if defined(CFG_IMX_WDOG_EXT_RESET)
	ext_reset = true;
#endif
	return TEE_SUCCESS;
}
#endif

static TEE_Result imx_wdog_init(void)
{
#if defined(PLATFORM_FLAVOR_mx7dsabresd) || \
<<<<<<< HEAD
    defined(PLATFORM_FLAVOR_mx7dclsom)
=======
	defined(PLATFORM_FLAVOR_mx7dclsom)

>>>>>>> 5df2a985
	ext_reset = true;
#endif
	return imx_wdog_base(&wdog_base);
}
driver_init(imx_wdog_init);<|MERGE_RESOLUTION|>--- conflicted
+++ resolved
@@ -177,12 +177,8 @@
 static TEE_Result imx_wdog_init(void)
 {
 #if defined(PLATFORM_FLAVOR_mx7dsabresd) || \
-<<<<<<< HEAD
-    defined(PLATFORM_FLAVOR_mx7dclsom)
-=======
 	defined(PLATFORM_FLAVOR_mx7dclsom)
 
->>>>>>> 5df2a985
 	ext_reset = true;
 #endif
 	return imx_wdog_base(&wdog_base);
