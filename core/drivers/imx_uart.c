--- conflicted
+++ resolved
@@ -92,18 +92,10 @@
 {
 	vaddr_t base = chip_to_base(chip);
 
-<<<<<<< HEAD
-	if (!(read32(base + UCR1) & UCR1_UARTEN))
-		return;
-
-	while (!(read32(base + UTS) & UTS_TXEMPTY))
-		;
-=======
 
 	while (!(io_read32(base + UTS) & UTS_TXEMPTY))
 		if (!(io_read32(base + UCR1) & UCR1_UARTEN))
 			return;
->>>>>>> 5df2a985
 }
 
 static int imx_uart_getchar(struct serial_chip *chip)
@@ -120,17 +112,10 @@
 {
 	vaddr_t base = chip_to_base(chip);
 
-<<<<<<< HEAD
-	if (!(read32(base + UCR1) & UCR1_UARTEN))
-		return;
-
-	write32(ch, base + UTXD);
-=======
 	/* Wait until there's space in the TX FIFO */
 	while (io_read32(base + UTS) & UTS_TXFULL)
 		if (!(io_read32(base + UCR1) & UCR1_UARTEN))
 			return;
->>>>>>> 5df2a985
 
 	io_write32(base + UTXD, ch);
 }
