// SPDX-License-Identifier: BSD-2-Clause
/*
 * Copyright (c) 2016, Linaro Limited
 * Copyright (c) 2014, STMicroelectronics International N.V.
 */

#include <platform_config.h>

#include <arm.h>
#include <assert.h>
#include <io.h>
#include <keep.h>
#include <kernel/asan.h>
#include <kernel/lockdep.h>
#include <kernel/misc.h>
#include <kernel/msg_param.h>
#include <kernel/panic.h>
#include <kernel/spinlock.h>
#include <kernel/tee_ta_manager.h>
#include <kernel/thread_defs.h>
#include <kernel/thread.h>
#include <kernel/virtualization.h>
#include <mm/core_memprot.h>
#include <mm/mobj.h>
#include <mm/tee_mm.h>
#include <mm/tee_mmu.h>
#include <mm/tee_pager.h>
#include <optee_msg.h>
#include <optee_rpc_cmd.h>
#include <smccc.h>
#include <sm/optee_smc.h>
#include <sm/sm.h>
#include <tee/tee_cryp_utl.h>
#include <tee/tee_fs_rpc.h>
#include <trace.h>
#include <util.h>

#include "thread_private.h"

#ifdef CFG_WITH_ARM_TRUSTED_FW
#define STACK_TMP_OFFS		0
#else
#define STACK_TMP_OFFS		SM_STACK_TMP_RESERVE_SIZE
#endif


#ifdef ARM32
#ifdef CFG_CORE_SANITIZE_KADDRESS
#define STACK_TMP_SIZE		(3072 + STACK_TMP_OFFS)
#else
#define STACK_TMP_SIZE		(1536 + STACK_TMP_OFFS)
#endif
#define STACK_THREAD_SIZE	8192

#ifdef CFG_CORE_SANITIZE_KADDRESS
#define STACK_ABT_SIZE		3072
#else
#define STACK_ABT_SIZE		2048
#endif

#endif /*ARM32*/

#ifdef ARM64
#define STACK_TMP_SIZE		(2048 + STACK_TMP_OFFS)
#define STACK_THREAD_SIZE	8192

#if TRACE_LEVEL > 0
#define STACK_ABT_SIZE		3072
#else
#define STACK_ABT_SIZE		1024
#endif
#endif /*ARM64*/

struct thread_ctx threads[CFG_NUM_THREADS];

struct thread_core_local thread_core_local[CFG_TEE_CORE_NB_CORE] __nex_bss;

#ifdef CFG_WITH_STACK_CANARIES
#ifdef ARM32
#define STACK_CANARY_SIZE	(4 * sizeof(uint32_t))
#endif
#ifdef ARM64
#define STACK_CANARY_SIZE	(8 * sizeof(uint32_t))
#endif
#define START_CANARY_VALUE	0xdededede
#define END_CANARY_VALUE	0xabababab
#define GET_START_CANARY(name, stack_num) name[stack_num][0]
#define GET_END_CANARY(name, stack_num) \
	name[stack_num][sizeof(name[stack_num]) / sizeof(uint32_t) - 1]
#else
#define STACK_CANARY_SIZE	0
#endif

#define DECLARE_STACK(name, num_stacks, stack_size, linkage) \
linkage uint32_t name[num_stacks] \
		[ROUNDUP(stack_size + STACK_CANARY_SIZE, STACK_ALIGNMENT) / \
		sizeof(uint32_t)] \
		__attribute__((section(".nozi_stack." # name), \
			       aligned(STACK_ALIGNMENT)))

#define STACK_SIZE(stack) (sizeof(stack) - STACK_CANARY_SIZE / 2)

#define GET_STACK(stack) \
	((vaddr_t)(stack) + STACK_SIZE(stack))

DECLARE_STACK(stack_tmp, CFG_TEE_CORE_NB_CORE, STACK_TMP_SIZE, static);
DECLARE_STACK(stack_abt, CFG_TEE_CORE_NB_CORE, STACK_ABT_SIZE, static);
#ifndef CFG_WITH_PAGER
DECLARE_STACK(stack_thread, CFG_NUM_THREADS, STACK_THREAD_SIZE, static);
#endif

const void *stack_tmp_export = (uint8_t *)stack_tmp + sizeof(stack_tmp[0]) -
			       (STACK_TMP_OFFS + STACK_CANARY_SIZE / 2);
const uint32_t stack_tmp_stride = sizeof(stack_tmp[0]);

/*
 * These stack setup info are required by secondary boot cores before they
 * each locally enable the pager (the mmu). Hence kept in pager sections.
 */
KEEP_PAGER(stack_tmp_export);
KEEP_PAGER(stack_tmp_stride);

thread_smc_handler_t thread_std_smc_handler_ptr __nex_bss;
static thread_smc_handler_t thread_fast_smc_handler_ptr __nex_bss;
thread_nintr_handler_t thread_nintr_handler_ptr __nex_bss;
thread_pm_handler_t thread_cpu_on_handler_ptr __nex_bss;
thread_pm_handler_t thread_cpu_off_handler_ptr __nex_bss;
thread_pm_handler_t thread_cpu_suspend_handler_ptr __nex_bss;
thread_pm_handler_t thread_cpu_resume_handler_ptr __nex_bss;
thread_pm_handler_t thread_system_off_handler_ptr __nex_bss;
thread_pm_handler_t thread_system_reset_handler_ptr __nex_bss;

#ifdef CFG_CORE_UNMAP_CORE_AT_EL0
static vaddr_t thread_user_kcode_va __nex_bss;
long thread_user_kcode_offset __nex_bss;
static size_t thread_user_kcode_size __nex_bss;
#endif

#if defined(CFG_CORE_UNMAP_CORE_AT_EL0) && \
	defined(CFG_CORE_WORKAROUND_SPECTRE_BP_SEC) && defined(ARM64)
long thread_user_kdata_sp_offset __nex_bss;
static uint8_t thread_user_kdata_page[
	ROUNDUP(sizeof(thread_core_local), SMALL_PAGE_SIZE)]
	__aligned(SMALL_PAGE_SIZE)
#ifndef CFG_VIRTUALIZATION
	__section(".nozi.kdata_page");
#else
	__section(".nex_nozi.kdata_page");
#endif
#endif

static unsigned int thread_global_lock __nex_bss = SPINLOCK_UNLOCK;
static bool thread_prealloc_rpc_cache;

static unsigned int thread_rpc_pnum;

static void init_canaries(void)
{
#ifdef CFG_WITH_STACK_CANARIES
	size_t n;
#define INIT_CANARY(name)						\
	for (n = 0; n < ARRAY_SIZE(name); n++) {			\
		uint32_t *start_canary = &GET_START_CANARY(name, n);	\
		uint32_t *end_canary = &GET_END_CANARY(name, n);	\
									\
		*start_canary = START_CANARY_VALUE;			\
		*end_canary = END_CANARY_VALUE;				\
		DMSG("#Stack canaries for %s[%zu] with top at %p",	\
			#name, n, (void *)(end_canary - 1));		\
		DMSG("watch *%p", (void *)end_canary);			\
	}

	INIT_CANARY(stack_tmp);
	INIT_CANARY(stack_abt);
#if !defined(CFG_WITH_PAGER) && !defined(CFG_VIRTUALIZATION)
	INIT_CANARY(stack_thread);
#endif
#endif/*CFG_WITH_STACK_CANARIES*/
}

#define CANARY_DIED(stack, loc, n) \
	do { \
		EMSG_RAW("Dead canary at %s of '%s[%zu]'", #loc, #stack, n); \
		panic(); \
	} while (0)

void thread_check_canaries(void)
{
#ifdef CFG_WITH_STACK_CANARIES
	size_t n;

	for (n = 0; n < ARRAY_SIZE(stack_tmp); n++) {
		if (GET_START_CANARY(stack_tmp, n) != START_CANARY_VALUE)
			CANARY_DIED(stack_tmp, start, n);
		if (GET_END_CANARY(stack_tmp, n) != END_CANARY_VALUE)
			CANARY_DIED(stack_tmp, end, n);
	}

	for (n = 0; n < ARRAY_SIZE(stack_abt); n++) {
		if (GET_START_CANARY(stack_abt, n) != START_CANARY_VALUE)
			CANARY_DIED(stack_abt, start, n);
		if (GET_END_CANARY(stack_abt, n) != END_CANARY_VALUE)
			CANARY_DIED(stack_abt, end, n);

	}
#if !defined(CFG_WITH_PAGER) && !defined(CFG_VIRTUALIZATION)
	for (n = 0; n < ARRAY_SIZE(stack_thread); n++) {
		if (GET_START_CANARY(stack_thread, n) != START_CANARY_VALUE)
			CANARY_DIED(stack_thread, start, n);
		if (GET_END_CANARY(stack_thread, n) != END_CANARY_VALUE)
			CANARY_DIED(stack_thread, end, n);
	}
#endif
#endif/*CFG_WITH_STACK_CANARIES*/
}

static void lock_global(void)
{
	cpu_spin_lock(&thread_global_lock);
}

static void unlock_global(void)
{
	cpu_spin_unlock(&thread_global_lock);
}

#ifdef ARM32
uint32_t thread_get_exceptions(void)
{
	uint32_t cpsr = read_cpsr();

	return (cpsr >> CPSR_F_SHIFT) & THREAD_EXCP_ALL;
}

void thread_set_exceptions(uint32_t exceptions)
{
	uint32_t cpsr = read_cpsr();

	/* Foreign interrupts must not be unmasked while holding a spinlock */
	if (!(exceptions & THREAD_EXCP_FOREIGN_INTR))
		assert_have_no_spinlock();

	cpsr &= ~(THREAD_EXCP_ALL << CPSR_F_SHIFT);
	cpsr |= ((exceptions & THREAD_EXCP_ALL) << CPSR_F_SHIFT);
	write_cpsr(cpsr);
}
#endif /*ARM32*/

#ifdef ARM64
uint32_t thread_get_exceptions(void)
{
	uint32_t daif = read_daif();

	return (daif >> DAIF_F_SHIFT) & THREAD_EXCP_ALL;
}

void thread_set_exceptions(uint32_t exceptions)
{
	uint32_t daif = read_daif();

	/* Foreign interrupts must not be unmasked while holding a spinlock */
	if (!(exceptions & THREAD_EXCP_FOREIGN_INTR))
		assert_have_no_spinlock();

	daif &= ~(THREAD_EXCP_ALL << DAIF_F_SHIFT);
	daif |= ((exceptions & THREAD_EXCP_ALL) << DAIF_F_SHIFT);
	write_daif(daif);
}
#endif /*ARM64*/

uint32_t thread_mask_exceptions(uint32_t exceptions)
{
	uint32_t state = thread_get_exceptions();

	thread_set_exceptions(state | (exceptions & THREAD_EXCP_ALL));
	return state;
}

void thread_unmask_exceptions(uint32_t state)
{
	thread_set_exceptions(state & THREAD_EXCP_ALL);
}


struct thread_core_local *thread_get_core_local(void)
{
	uint32_t cpu_id = get_core_pos();

	/*
	 * Foreign interrupts must be disabled before playing with core_local
	 * since we otherwise may be rescheduled to a different core in the
	 * middle of this function.
	 */
	assert(thread_get_exceptions() & THREAD_EXCP_FOREIGN_INTR);

	assert(cpu_id < CFG_TEE_CORE_NB_CORE);
	return &thread_core_local[cpu_id];
}

static void thread_lazy_save_ns_vfp(void)
{
#ifdef CFG_WITH_VFP
	struct thread_ctx *thr = threads + thread_get_id();

	thr->vfp_state.ns_saved = false;
	vfp_lazy_save_state_init(&thr->vfp_state.ns);
#endif /*CFG_WITH_VFP*/
}

static void thread_lazy_restore_ns_vfp(void)
{
#ifdef CFG_WITH_VFP
	struct thread_ctx *thr = threads + thread_get_id();
	struct thread_user_vfp_state *tuv = thr->vfp_state.uvfp;

	assert(!thr->vfp_state.sec_lazy_saved && !thr->vfp_state.sec_saved);

	if (tuv && tuv->lazy_saved && !tuv->saved) {
		vfp_lazy_save_state_final(&tuv->vfp, false /*!force_save*/);
		tuv->saved = true;
	}

	vfp_lazy_restore_state(&thr->vfp_state.ns, thr->vfp_state.ns_saved);
	thr->vfp_state.ns_saved = false;
#endif /*CFG_WITH_VFP*/
}

#ifdef ARM32
static void init_regs(struct thread_ctx *thread,
		struct thread_smc_args *args)
{
	thread->regs.pc = (uint32_t)thread_std_smc_entry;

	/*
	 * Stdcalls starts in SVC mode with masked foreign interrupts, masked
	 * Asynchronous abort and unmasked native interrupts.
	 */
	thread->regs.cpsr = read_cpsr() & ARM32_CPSR_E;
	thread->regs.cpsr |= CPSR_MODE_SVC | CPSR_A |
			(THREAD_EXCP_FOREIGN_INTR << ARM32_CPSR_F_SHIFT);
	/* Enable thumb mode if it's a thumb instruction */
	if (thread->regs.pc & 1)
		thread->regs.cpsr |= CPSR_T;
	/* Reinitialize stack pointer */
	thread->regs.svc_sp = thread->stack_va_end;

	/*
	 * Copy arguments into context. This will make the
	 * arguments appear in r0-r7 when thread is started.
	 */
	thread->regs.r0 = args->a0;
	thread->regs.r1 = args->a1;
	thread->regs.r2 = args->a2;
	thread->regs.r3 = args->a3;
	thread->regs.r4 = args->a4;
	thread->regs.r5 = args->a5;
	thread->regs.r6 = args->a6;
	thread->regs.r7 = args->a7;
}
#endif /*ARM32*/

#ifdef ARM64
static void init_regs(struct thread_ctx *thread,
		struct thread_smc_args *args)
{
	thread->regs.pc = (uint64_t)thread_std_smc_entry;

	/*
	 * Stdcalls starts in SVC mode with masked foreign interrupts, masked
	 * Asynchronous abort and unmasked native interrupts.
	 */
	thread->regs.cpsr = SPSR_64(SPSR_64_MODE_EL1, SPSR_64_MODE_SP_EL0,
				THREAD_EXCP_FOREIGN_INTR | DAIFBIT_ABT);
	/* Reinitialize stack pointer */
	thread->regs.sp = thread->stack_va_end;

	/*
	 * Copy arguments into context. This will make the
	 * arguments appear in x0-x7 when thread is started.
	 */
	thread->regs.x[0] = args->a0;
	thread->regs.x[1] = args->a1;
	thread->regs.x[2] = args->a2;
	thread->regs.x[3] = args->a3;
	thread->regs.x[4] = args->a4;
	thread->regs.x[5] = args->a5;
	thread->regs.x[6] = args->a6;
	thread->regs.x[7] = args->a7;

	/* Set up frame pointer as per the Aarch64 AAPCS */
	thread->regs.x[29] = 0;
}
#endif /*ARM64*/

void thread_init_boot_thread(void)
{
	struct thread_core_local *l = thread_get_core_local();

	thread_init_threads();

	l->curr_thread = 0;
	threads[0].state = THREAD_STATE_ACTIVE;
}

void thread_clr_boot_thread(void)
{
	struct thread_core_local *l = thread_get_core_local();

	assert(l->curr_thread >= 0 && l->curr_thread < CFG_NUM_THREADS);
	assert(threads[l->curr_thread].state == THREAD_STATE_ACTIVE);
	threads[l->curr_thread].state = THREAD_STATE_FREE;
	l->curr_thread = -1;
}

static void thread_alloc_and_run(struct thread_smc_args *args)
{
	size_t n;
	struct thread_core_local *l = thread_get_core_local();
	bool found_thread = false;

	assert(l->curr_thread == -1);

	lock_global();

	for (n = 0; n < CFG_NUM_THREADS; n++) {
		if (threads[n].state == THREAD_STATE_FREE) {
			threads[n].state = THREAD_STATE_ACTIVE;
			found_thread = true;
			break;
		}
	}

	unlock_global();

	if (!found_thread) {
		args->a0 = OPTEE_SMC_RETURN_ETHREAD_LIMIT;
		return;
	}

	l->curr_thread = n;

	threads[n].flags = 0;
	init_regs(threads + n, args);

	/* Save Hypervisor Client ID */
	threads[n].hyp_clnt_id = args->a7;

	thread_lazy_save_ns_vfp();
	thread_resume(&threads[n].regs);
}

#ifdef ARM32
static void copy_a0_to_a5(struct thread_ctx_regs *regs,
		struct thread_smc_args *args)
{
	/*
	 * Update returned values from RPC, values will appear in
	 * r0-r3 when thread is resumed.
	 */
	regs->r0 = args->a0;
	regs->r1 = args->a1;
	regs->r2 = args->a2;
	regs->r3 = args->a3;
	regs->r4 = args->a4;
	regs->r5 = args->a5;
}
#endif /*ARM32*/

#ifdef ARM64
static void copy_a0_to_a5(struct thread_ctx_regs *regs,
		struct thread_smc_args *args)
{
	/*
	 * Update returned values from RPC, values will appear in
	 * x0-x3 when thread is resumed.
	 */
	regs->x[0] = args->a0;
	regs->x[1] = args->a1;
	regs->x[2] = args->a2;
	regs->x[3] = args->a3;
	regs->x[4] = args->a4;
	regs->x[5] = args->a5;
}
#endif /*ARM64*/

#ifdef ARM32
static bool is_from_user(uint32_t cpsr)
{
	return (cpsr & ARM32_CPSR_MODE_MASK) == ARM32_CPSR_MODE_USR;
}
#endif

#ifdef ARM64
static bool is_from_user(uint32_t cpsr)
{
	if (cpsr & (SPSR_MODE_RW_32 << SPSR_MODE_RW_SHIFT))
		return true;
	if (((cpsr >> SPSR_64_MODE_EL_SHIFT) & SPSR_64_MODE_EL_MASK) ==
	     SPSR_64_MODE_EL0)
		return true;
	return false;
}
#endif

static bool is_user_mode(struct thread_ctx_regs *regs)
{
	return is_from_user((uint32_t)regs->cpsr);
}

static void thread_resume_from_rpc(struct thread_smc_args *args)
{
	size_t n = args->a3; /* thread id */
	struct thread_core_local *l = thread_get_core_local();
	uint32_t rv = 0;

	assert(l->curr_thread == -1);

	lock_global();

	if (n < CFG_NUM_THREADS &&
	    threads[n].state == THREAD_STATE_SUSPENDED &&
	    args->a7 == threads[n].hyp_clnt_id)
		threads[n].state = THREAD_STATE_ACTIVE;
	else
		rv = OPTEE_SMC_RETURN_ERESUME;

	unlock_global();

	if (rv) {
		args->a0 = rv;
		return;
	}

	l->curr_thread = n;

	if (is_user_mode(&threads[n].regs))
		tee_ta_update_session_utime_resume();

	if (threads[n].have_user_map)
		core_mmu_set_user_map(&threads[n].user_map);

	/*
	 * Return from RPC to request service of a foreign interrupt must not
	 * get parameters from non-secure world.
	 */
	if (threads[n].flags & THREAD_FLAGS_COPY_ARGS_ON_RETURN) {
		copy_a0_to_a5(&threads[n].regs, args);
		threads[n].flags &= ~THREAD_FLAGS_COPY_ARGS_ON_RETURN;
	}

	thread_lazy_save_ns_vfp();
	thread_resume(&threads[n].regs);
}

void thread_handle_fast_smc(struct thread_smc_args *args)
{
	thread_check_canaries();

#ifdef CFG_VIRTUALIZATION
	if (!virt_set_guest(args->a7)) {
		args->a0 = OPTEE_SMC_RETURN_ENOTAVAIL;
		goto out;
	}
#endif

	thread_fast_smc_handler_ptr(args);

#ifdef CFG_VIRTUALIZATION
	virt_unset_guest();
#endif
	/* Fast handlers must not unmask any exceptions */
out:
	__maybe_unused;
	assert(thread_get_exceptions() == THREAD_EXCP_ALL);
}

void thread_handle_std_smc(struct thread_smc_args *args)
{
	thread_check_canaries();

#ifdef CFG_VIRTUALIZATION
	if (!virt_set_guest(args->a7)) {
		args->a0 = OPTEE_SMC_RETURN_ENOTAVAIL;
		return;
	}
#endif

	if (args->a0 == OPTEE_SMC_CALL_RETURN_FROM_RPC)
		thread_resume_from_rpc(args);
	else
		thread_alloc_and_run(args);

#ifdef CFG_VIRTUALIZATION
	virt_unset_guest();
#endif

}

/**
 * Free physical memory previously allocated with thread_rpc_alloc_arg()
 *
 * @cookie:	cookie received when allocating the buffer
 */
static void thread_rpc_free_arg(uint64_t cookie)
{
	if (cookie) {
		uint32_t rpc_args[THREAD_RPC_NUM_ARGS] = {
			OPTEE_SMC_RETURN_RPC_FREE
		};

		reg_pair_from_64(cookie, rpc_args + 1, rpc_args + 2);
		thread_rpc(rpc_args);
	}
}

/*
 * Helper routine for the assembly function thread_std_smc_entry()
 *
 * Note: this function is weak just to make it possible to exclude it from
 * the unpaged area.
 */
void __weak __thread_std_smc_entry(struct thread_smc_args *args)
{
#ifdef CFG_VIRTUALIZATION
	virt_on_stdcall();
#endif
	thread_std_smc_handler_ptr(args);

	if (args->a0 == OPTEE_SMC_RETURN_OK) {
		struct thread_ctx *thr = threads + thread_get_id();

		tee_fs_rpc_cache_clear(&thr->tsd);
		if (!thread_prealloc_rpc_cache) {
			thread_rpc_free_arg(mobj_get_cookie(thr->rpc_mobj));
			mobj_free(thr->rpc_mobj);
			thr->rpc_arg = 0;
			thr->rpc_mobj = NULL;
		}
	}
}

void *thread_get_tmp_sp(void)
{
	struct thread_core_local *l = thread_get_core_local();

	return (void *)l->tmp_stack_va_end;
}

#ifdef ARM64
vaddr_t thread_get_saved_thread_sp(void)
{
	struct thread_core_local *l = thread_get_core_local();
	int ct = l->curr_thread;

	assert(ct != -1);
	return threads[ct].kern_sp;
}
#endif /*ARM64*/

vaddr_t thread_stack_start(void)
{
	struct thread_ctx *thr;
	int ct = thread_get_id_may_fail();

	if (ct == -1)
		return 0;

	thr = threads + ct;
	return thr->stack_va_end - STACK_THREAD_SIZE;
}

size_t thread_stack_size(void)
{
	return STACK_THREAD_SIZE;
}

bool thread_is_from_abort_mode(void)
{
	struct thread_core_local *l = thread_get_core_local();

	return (l->flags >> THREAD_CLF_SAVED_SHIFT) & THREAD_CLF_ABORT;
}

#ifdef ARM32
bool thread_is_in_normal_mode(void)
{
	return (read_cpsr() & ARM32_CPSR_MODE_MASK) == ARM32_CPSR_MODE_SVC;
}
#endif

#ifdef ARM64
bool thread_is_in_normal_mode(void)
{
	uint32_t exceptions = thread_mask_exceptions(THREAD_EXCP_FOREIGN_INTR);
	struct thread_core_local *l = thread_get_core_local();
	bool ret;

	/* If any bit in l->flags is set we're handling some exception. */
	ret = !l->flags;
	thread_unmask_exceptions(exceptions);

	return ret;
}
#endif

void thread_state_free(void)
{
	struct thread_core_local *l = thread_get_core_local();
	int ct = l->curr_thread;

	assert(ct != -1);

	thread_lazy_restore_ns_vfp();
	tee_pager_release_phys(
		(void *)(threads[ct].stack_va_end - STACK_THREAD_SIZE),
		STACK_THREAD_SIZE);

	lock_global();

	assert(threads[ct].state == THREAD_STATE_ACTIVE);
	threads[ct].state = THREAD_STATE_FREE;
	threads[ct].flags = 0;
	l->curr_thread = -1;

#ifdef CFG_VIRTUALIZATION
	virt_unset_guest();
#endif
	unlock_global();
}

#ifdef CFG_WITH_PAGER
static void release_unused_kernel_stack(struct thread_ctx *thr,
					uint32_t cpsr __maybe_unused)
{
#ifdef ARM64
	/*
	 * If we're from user mode then thr->regs.sp is the saved user
	 * stack pointer and thr->kern_sp holds the last kernel stack
	 * pointer. But if we're from kernel mode then thr->kern_sp isn't
	 * up to date so we need to read from thr->regs.sp instead.
	 */
	vaddr_t sp = is_from_user(cpsr) ?  thr->kern_sp : thr->regs.sp;
#else
	vaddr_t sp = thr->regs.svc_sp;
#endif
	vaddr_t base = thr->stack_va_end - STACK_THREAD_SIZE;
	size_t len = sp - base;

	tee_pager_release_phys((void *)base, len);
}
#else
static void release_unused_kernel_stack(struct thread_ctx *thr __unused,
					uint32_t cpsr __unused)
{
}
#endif

int thread_state_suspend(uint32_t flags, uint32_t cpsr, vaddr_t pc)
{
	struct thread_core_local *l = thread_get_core_local();
	int ct = l->curr_thread;

	assert(ct != -1);

	thread_check_canaries();

	release_unused_kernel_stack(threads + ct, cpsr);

	if (is_from_user(cpsr)) {
		thread_user_save_vfp();
		tee_ta_update_session_utime_suspend();
		tee_ta_gprof_sample_pc(pc);
	}
	thread_lazy_restore_ns_vfp();

	lock_global();

	assert(threads[ct].state == THREAD_STATE_ACTIVE);
	threads[ct].flags |= flags;
	threads[ct].regs.cpsr = cpsr;
	threads[ct].regs.pc = pc;
	threads[ct].state = THREAD_STATE_SUSPENDED;

	threads[ct].have_user_map = core_mmu_user_mapping_is_active();
	if (threads[ct].have_user_map) {
		core_mmu_get_user_map(&threads[ct].user_map);
		core_mmu_set_user_map(NULL);
	}

	l->curr_thread = -1;

#ifdef CFG_VIRTUALIZATION
	virt_unset_guest();
#endif

	unlock_global();

	return ct;
}

#ifdef ARM32
static void set_tmp_stack(struct thread_core_local *l, vaddr_t sp)
{
	l->tmp_stack_va_end = sp;
	thread_set_irq_sp(sp);
	thread_set_fiq_sp(sp);
}

static void set_abt_stack(struct thread_core_local *l, vaddr_t sp)
{
	l->abt_stack_va_end = sp;
	thread_set_abt_sp((vaddr_t)l);
	thread_set_und_sp((vaddr_t)l);
}
#endif /*ARM32*/

#ifdef ARM64
static void set_tmp_stack(struct thread_core_local *l, vaddr_t sp)
{
	/*
	 * We're already using the tmp stack when this function is called
	 * so there's no need to assign it to any stack pointer. However,
	 * we'll need to restore it at different times so store it here.
	 */
	l->tmp_stack_va_end = sp;
}

static void set_abt_stack(struct thread_core_local *l, vaddr_t sp)
{
	l->abt_stack_va_end = sp;
}
#endif /*ARM64*/

bool thread_init_stack(uint32_t thread_id, vaddr_t sp)
{
	if (thread_id >= CFG_NUM_THREADS)
		return false;
	threads[thread_id].stack_va_end = sp;
	return true;
}

int thread_get_id_may_fail(void)
{
	/*
	 * thread_get_core_local() requires foreign interrupts to be disabled
	 */
	uint32_t exceptions = thread_mask_exceptions(THREAD_EXCP_FOREIGN_INTR);
	struct thread_core_local *l = thread_get_core_local();
	int ct = l->curr_thread;

	thread_unmask_exceptions(exceptions);
	return ct;
}

int thread_get_id(void)
{
	int ct = thread_get_id_may_fail();

	assert(ct >= 0 && ct < CFG_NUM_THREADS);
	return ct;
}

static void init_handlers(const struct thread_handlers *handlers)
{
	thread_std_smc_handler_ptr = handlers->std_smc;
	thread_fast_smc_handler_ptr = handlers->fast_smc;
	thread_nintr_handler_ptr = handlers->nintr;
	thread_cpu_on_handler_ptr = handlers->cpu_on;
	thread_cpu_off_handler_ptr = handlers->cpu_off;
	thread_cpu_suspend_handler_ptr = handlers->cpu_suspend;
	thread_cpu_resume_handler_ptr = handlers->cpu_resume;
	thread_system_off_handler_ptr = handlers->system_off;
	thread_system_reset_handler_ptr = handlers->system_reset;
}

#ifdef CFG_WITH_PAGER
static void init_thread_stacks(void)
{
	size_t n = 0;

	/*
	 * Allocate virtual memory for thread stacks.
	 */
	for (n = 0; n < CFG_NUM_THREADS; n++) {
		tee_mm_entry_t *mm = NULL;
		vaddr_t sp = 0;
		size_t num_pages = 0;
		struct fobj *fobj = NULL;

		/* Find vmem for thread stack and its protection gap */
		mm = tee_mm_alloc(&tee_mm_vcore,
				  SMALL_PAGE_SIZE + STACK_THREAD_SIZE);
		assert(mm);

		/* Claim eventual physical page */
		tee_pager_add_pages(tee_mm_get_smem(mm), tee_mm_get_size(mm),
				    true);

		num_pages = tee_mm_get_bytes(mm) / SMALL_PAGE_SIZE - 1;
		fobj = fobj_locked_paged_alloc(num_pages);

		/* Add the area to the pager */
		tee_pager_add_core_area(tee_mm_get_smem(mm) + SMALL_PAGE_SIZE,
					PAGER_AREA_TYPE_LOCK, fobj);
		fobj_put(fobj);

		/* init effective stack */
		sp = tee_mm_get_smem(mm) + tee_mm_get_bytes(mm);
		asan_tag_access((void *)tee_mm_get_smem(mm), (void *)sp);
		if (!thread_init_stack(n, sp))
			panic("init stack failed");
	}
}
#else
static void init_thread_stacks(void)
{
	size_t n;

	/* Assign the thread stacks */
	for (n = 0; n < CFG_NUM_THREADS; n++) {
		if (!thread_init_stack(n, GET_STACK(stack_thread[n])))
			panic("thread_init_stack failed");
	}
}
#endif /*CFG_WITH_PAGER*/

static void init_user_kcode(void)
{
#ifdef CFG_CORE_UNMAP_CORE_AT_EL0
	vaddr_t v = (vaddr_t)thread_excp_vect;
	vaddr_t ve = (vaddr_t)thread_excp_vect_end;

	thread_user_kcode_va = ROUNDDOWN(v, CORE_MMU_USER_CODE_SIZE);
	ve = ROUNDUP(ve, CORE_MMU_USER_CODE_SIZE);
	thread_user_kcode_size = ve - thread_user_kcode_va;

	core_mmu_get_user_va_range(&v, NULL);
	thread_user_kcode_offset = thread_user_kcode_va - v;

#if defined(CFG_CORE_WORKAROUND_SPECTRE_BP_SEC) && defined(ARM64)
	/*
	 * When transitioning to EL0 subtract SP with this much to point to
	 * this special kdata page instead. SP is restored by add this much
	 * while transitioning back to EL1.
	 */
	v += thread_user_kcode_size;
	thread_user_kdata_sp_offset = (vaddr_t)thread_core_local - v;
#endif
#endif /*CFG_CORE_UNMAP_CORE_AT_EL0*/
}

void thread_init_threads(void)
{
	size_t n;

	init_thread_stacks();
	pgt_init();

	mutex_lockdep_init();

	for (n = 0; n < CFG_NUM_THREADS; n++) {
		TAILQ_INIT(&threads[n].tsd.sess_stack);
		SLIST_INIT(&threads[n].tsd.pgt_cache);
	}

	for (n = 0; n < CFG_TEE_CORE_NB_CORE; n++)
		thread_core_local[n].curr_thread = -1;
}

void thread_init_primary(const struct thread_handlers *handlers)
{
	init_handlers(handlers);

	/* Initialize canaries around the stacks */
	init_canaries();

	init_user_kcode();
}

static void init_sec_mon(size_t pos __maybe_unused)
{
#if !defined(CFG_WITH_ARM_TRUSTED_FW)
	/* Initialize secure monitor */
	sm_init(GET_STACK(stack_tmp[pos]));
#endif
}

static uint32_t __maybe_unused get_midr_implementer(uint32_t midr)
{
	return (midr >> MIDR_IMPLEMENTER_SHIFT) & MIDR_IMPLEMENTER_MASK;
}

static uint32_t __maybe_unused get_midr_primary_part(uint32_t midr)
{
	return (midr >> MIDR_PRIMARY_PART_NUM_SHIFT) &
	       MIDR_PRIMARY_PART_NUM_MASK;
}

#ifdef ARM64
static bool probe_workaround_available(void)
{
	int32_t r;

	r = thread_smc(SMCCC_VERSION, 0, 0, 0);
	if (r < 0)
		return false;
	if (r < 0x10001)	/* compare with version 1.1 */
		return false;

	/* Version >= 1.1, so SMCCC_ARCH_FEATURES is available */
	r = thread_smc(SMCCC_ARCH_FEATURES, SMCCC_ARCH_WORKAROUND_1, 0, 0);
	return r >= 0;
}

static vaddr_t __maybe_unused select_vector(vaddr_t a)
{
	if (probe_workaround_available()) {
		DMSG("SMCCC_ARCH_WORKAROUND_1 (%#08" PRIx32 ") available",
		     SMCCC_ARCH_WORKAROUND_1);
		DMSG("SMC Workaround for CVE-2017-5715 used");
		return a;
	}

	DMSG("SMCCC_ARCH_WORKAROUND_1 (%#08" PRIx32 ") unavailable",
	     SMCCC_ARCH_WORKAROUND_1);
	DMSG("SMC Workaround for CVE-2017-5715 not needed (if ARM-TF is up to date)");
	return (vaddr_t)thread_excp_vect;
}
#else
static vaddr_t __maybe_unused select_vector(vaddr_t a)
{
	return a;
}
#endif

static vaddr_t get_excp_vect(void)
{
#ifdef CFG_CORE_WORKAROUND_SPECTRE_BP_SEC
	uint32_t midr = read_midr();

	if (get_midr_implementer(midr) != MIDR_IMPLEMENTER_ARM)
		return (vaddr_t)thread_excp_vect;

	switch (get_midr_primary_part(midr)) {
#ifdef ARM32
	case CORTEX_A8_PART_NUM:
	case CORTEX_A9_PART_NUM:
	case CORTEX_A17_PART_NUM:
#endif
	case CORTEX_A57_PART_NUM:
	case CORTEX_A72_PART_NUM:
	case CORTEX_A73_PART_NUM:
	case CORTEX_A75_PART_NUM:
		return select_vector((vaddr_t)thread_excp_vect_workaround);
#ifdef ARM32
	case CORTEX_A15_PART_NUM:
		return select_vector((vaddr_t)thread_excp_vect_workaround_a15);
#endif
	default:
		return (vaddr_t)thread_excp_vect;
	}
#endif /*CFG_CORE_WORKAROUND_SPECTRE_BP_SEC*/

	return (vaddr_t)thread_excp_vect;
}

void thread_init_per_cpu(void)
{
	size_t pos = get_core_pos();
	struct thread_core_local *l = thread_get_core_local();

	init_sec_mon(pos);

	set_tmp_stack(l, GET_STACK(stack_tmp[pos]) - STACK_TMP_OFFS);
	set_abt_stack(l, GET_STACK(stack_abt[pos]));

	thread_init_vbar(get_excp_vect());
}

struct thread_specific_data *thread_get_tsd(void)
{
	return &threads[thread_get_id()].tsd;
}

struct thread_ctx_regs *thread_get_ctx_regs(void)
{
	struct thread_core_local *l = thread_get_core_local();

	assert(l->curr_thread != -1);
	return &threads[l->curr_thread].regs;
}

void thread_set_foreign_intr(bool enable)
{
	/* thread_get_core_local() requires foreign interrupts to be disabled */
	uint32_t exceptions = thread_mask_exceptions(THREAD_EXCP_FOREIGN_INTR);
	struct thread_core_local *l;

	l = thread_get_core_local();

	assert(l->curr_thread != -1);

	if (enable) {
		threads[l->curr_thread].flags |=
					THREAD_FLAGS_FOREIGN_INTR_ENABLE;
		thread_set_exceptions(exceptions & ~THREAD_EXCP_FOREIGN_INTR);
	} else {
		/*
		 * No need to disable foreign interrupts here since they're
		 * already disabled above.
		 */
		threads[l->curr_thread].flags &=
					~THREAD_FLAGS_FOREIGN_INTR_ENABLE;
	}
}

void thread_restore_foreign_intr(void)
{
	/* thread_get_core_local() requires foreign interrupts to be disabled */
	uint32_t exceptions = thread_mask_exceptions(THREAD_EXCP_FOREIGN_INTR);
	struct thread_core_local *l;

	l = thread_get_core_local();

	assert(l->curr_thread != -1);

	if (threads[l->curr_thread].flags & THREAD_FLAGS_FOREIGN_INTR_ENABLE)
		thread_set_exceptions(exceptions & ~THREAD_EXCP_FOREIGN_INTR);
}

#ifdef CFG_WITH_VFP
uint32_t thread_kernel_enable_vfp(void)
{
	uint32_t exceptions = thread_mask_exceptions(THREAD_EXCP_FOREIGN_INTR);
	struct thread_ctx *thr = threads + thread_get_id();
	struct thread_user_vfp_state *tuv = thr->vfp_state.uvfp;

	assert(!vfp_is_enabled());

	if (!thr->vfp_state.ns_saved) {
		vfp_lazy_save_state_final(&thr->vfp_state.ns,
					  true /*force_save*/);
		thr->vfp_state.ns_saved = true;
	} else if (thr->vfp_state.sec_lazy_saved &&
		   !thr->vfp_state.sec_saved) {
		/*
		 * This happens when we're handling an abort while the
		 * thread was using the VFP state.
		 */
		vfp_lazy_save_state_final(&thr->vfp_state.sec,
					  false /*!force_save*/);
		thr->vfp_state.sec_saved = true;
	} else if (tuv && tuv->lazy_saved && !tuv->saved) {
		/*
		 * This can happen either during syscall or abort
		 * processing (while processing a syscall).
		 */
		vfp_lazy_save_state_final(&tuv->vfp, false /*!force_save*/);
		tuv->saved = true;
	}

	vfp_enable();
	return exceptions;
}

void thread_kernel_disable_vfp(uint32_t state)
{
	uint32_t exceptions;

	assert(vfp_is_enabled());

	vfp_disable();
	exceptions = thread_get_exceptions();
	assert(exceptions & THREAD_EXCP_FOREIGN_INTR);
	exceptions &= ~THREAD_EXCP_FOREIGN_INTR;
	exceptions |= state & THREAD_EXCP_FOREIGN_INTR;
	thread_set_exceptions(exceptions);
}

void thread_kernel_save_vfp(void)
{
	struct thread_ctx *thr = threads + thread_get_id();

	assert(thread_get_exceptions() & THREAD_EXCP_FOREIGN_INTR);
	if (vfp_is_enabled()) {
		vfp_lazy_save_state_init(&thr->vfp_state.sec);
		thr->vfp_state.sec_lazy_saved = true;
	}
}

void thread_kernel_restore_vfp(void)
{
	struct thread_ctx *thr = threads + thread_get_id();

	assert(thread_get_exceptions() & THREAD_EXCP_FOREIGN_INTR);
	assert(!vfp_is_enabled());
	if (thr->vfp_state.sec_lazy_saved) {
		vfp_lazy_restore_state(&thr->vfp_state.sec,
				       thr->vfp_state.sec_saved);
		thr->vfp_state.sec_saved = false;
		thr->vfp_state.sec_lazy_saved = false;
	}
}

void thread_user_enable_vfp(struct thread_user_vfp_state *uvfp)
{
	struct thread_ctx *thr = threads + thread_get_id();
	struct thread_user_vfp_state *tuv = thr->vfp_state.uvfp;

	assert(thread_get_exceptions() & THREAD_EXCP_FOREIGN_INTR);
	assert(!vfp_is_enabled());

	if (!thr->vfp_state.ns_saved) {
		vfp_lazy_save_state_final(&thr->vfp_state.ns,
					  true /*force_save*/);
		thr->vfp_state.ns_saved = true;
	} else if (tuv && uvfp != tuv) {
		if (tuv->lazy_saved && !tuv->saved) {
			vfp_lazy_save_state_final(&tuv->vfp,
						  false /*!force_save*/);
			tuv->saved = true;
		}
	}

	if (uvfp->lazy_saved)
		vfp_lazy_restore_state(&uvfp->vfp, uvfp->saved);
	uvfp->lazy_saved = false;
	uvfp->saved = false;

	thr->vfp_state.uvfp = uvfp;
	vfp_enable();
}

void thread_user_save_vfp(void)
{
	struct thread_ctx *thr = threads + thread_get_id();
	struct thread_user_vfp_state *tuv = thr->vfp_state.uvfp;

	assert(thread_get_exceptions() & THREAD_EXCP_FOREIGN_INTR);
	if (!vfp_is_enabled())
		return;

	assert(tuv && !tuv->lazy_saved && !tuv->saved);
	vfp_lazy_save_state_init(&tuv->vfp);
	tuv->lazy_saved = true;
}

void thread_user_clear_vfp(struct thread_user_vfp_state *uvfp)
{
	struct thread_ctx *thr = threads + thread_get_id();

	if (uvfp == thr->vfp_state.uvfp)
		thr->vfp_state.uvfp = NULL;
	uvfp->lazy_saved = false;
	uvfp->saved = false;
}
#endif /*CFG_WITH_VFP*/

#ifdef ARM32
static bool get_spsr(bool is_32bit, unsigned long entry_func, uint32_t *spsr)
{
	uint32_t s;

	if (!is_32bit)
		return false;

	s = read_spsr();
	s &= ~(CPSR_MODE_MASK | CPSR_T | CPSR_IT_MASK1 | CPSR_IT_MASK2);
	s |= CPSR_MODE_USR;
	if (entry_func & 1)
		s |= CPSR_T;
	*spsr = s;
	return true;
}
#endif

#ifdef ARM64
static bool get_spsr(bool is_32bit, unsigned long entry_func, uint32_t *spsr)
{
	uint32_t s;

	if (is_32bit) {
		s = read_daif() & (SPSR_32_AIF_MASK << SPSR_32_AIF_SHIFT);
		s |= SPSR_MODE_RW_32 << SPSR_MODE_RW_SHIFT;
		s |= (entry_func & SPSR_32_T_MASK) << SPSR_32_T_SHIFT;
	} else {
		s = read_daif() & (SPSR_64_DAIF_MASK << SPSR_64_DAIF_SHIFT);
	}

	*spsr = s;
	return true;
}
#endif

uint32_t thread_enter_user_mode(unsigned long a0, unsigned long a1,
		unsigned long a2, unsigned long a3, unsigned long user_sp,
		unsigned long entry_func, bool is_32bit,
		uint32_t *exit_status0, uint32_t *exit_status1)
{
	uint32_t spsr;

	tee_ta_update_session_utime_resume();

	if (!get_spsr(is_32bit, entry_func, &spsr)) {
		*exit_status0 = 1; /* panic */
		*exit_status1 = 0xbadbadba;
		return 0;
	}
	return __thread_enter_user_mode(a0, a1, a2, a3, user_sp, entry_func,
					spsr, exit_status0, exit_status1);
}

#ifdef CFG_CORE_UNMAP_CORE_AT_EL0
void thread_get_user_kcode(struct mobj **mobj, size_t *offset,
			   vaddr_t *va, size_t *sz)
{
	core_mmu_get_user_va_range(va, NULL);
	*mobj = mobj_tee_ram;
	*offset = thread_user_kcode_va - TEE_RAM_START;
	*sz = thread_user_kcode_size;
}
#endif

#if defined(CFG_CORE_UNMAP_CORE_AT_EL0) && \
	defined(CFG_CORE_WORKAROUND_SPECTRE_BP_SEC) && defined(ARM64)
void thread_get_user_kdata(struct mobj **mobj, size_t *offset,
			   vaddr_t *va, size_t *sz)
{
	vaddr_t v;

	core_mmu_get_user_va_range(&v, NULL);
	*va = v + thread_user_kcode_size;
	*mobj = mobj_tee_ram;
	*offset = (vaddr_t)thread_user_kdata_page - TEE_RAM_START;
	*sz = sizeof(thread_user_kdata_page);
}
#endif

bool thread_disable_prealloc_rpc_cache(uint64_t *cookie)
{
	bool rv;
	size_t n;
	uint32_t exceptions = thread_mask_exceptions(THREAD_EXCP_FOREIGN_INTR);

	lock_global();

	for (n = 0; n < CFG_NUM_THREADS; n++) {
		if (threads[n].state != THREAD_STATE_FREE) {
			rv = false;
			goto out;
		}
	}

	rv = true;
	for (n = 0; n < CFG_NUM_THREADS; n++) {
		if (threads[n].rpc_arg) {
			*cookie = mobj_get_cookie(threads[n].rpc_mobj);
			mobj_free(threads[n].rpc_mobj);
			threads[n].rpc_arg = NULL;
			goto out;
		}
	}

	*cookie = 0;
	thread_prealloc_rpc_cache = false;
out:
	unlock_global();
	thread_unmask_exceptions(exceptions);
	return rv;
}

bool thread_enable_prealloc_rpc_cache(void)
{
	bool rv;
	size_t n;
	uint32_t exceptions = thread_mask_exceptions(THREAD_EXCP_FOREIGN_INTR);

	lock_global();

	for (n = 0; n < CFG_NUM_THREADS; n++) {
		if (threads[n].state != THREAD_STATE_FREE) {
			rv = false;
			goto out;
		}
	}

	rv = true;
	thread_prealloc_rpc_cache = true;
out:
	unlock_global();
	thread_unmask_exceptions(exceptions);
	return rv;
}

/**
 * Allocates data for struct optee_msg_arg.
 *
 * @size:	size in bytes of struct optee_msg_arg
 *
 * @returns	mobj that describes allocated buffer or NULL on error
 */
static struct mobj *thread_rpc_alloc_arg(size_t size)
{
	paddr_t pa;
	uint64_t co;
	uint32_t rpc_args[THREAD_RPC_NUM_ARGS] = {
		OPTEE_SMC_RETURN_RPC_ALLOC, size
	};
	struct mobj *mobj = NULL;

	thread_rpc(rpc_args);

	pa = reg_pair_to_64(rpc_args[1], rpc_args[2]);
	co = reg_pair_to_64(rpc_args[4], rpc_args[5]);

	if (!ALIGNMENT_IS_OK(pa, struct optee_msg_arg))
		goto err;

	/* Check if this region is in static shared space */
	if (core_pbuf_is(CORE_MEM_NSEC_SHM, pa, size))
		mobj = mobj_shm_alloc(pa, size, co);
#ifdef CFG_CORE_DYN_SHM
	else if ((!(pa & SMALL_PAGE_MASK)) && size <= SMALL_PAGE_SIZE)
		mobj = mobj_mapped_shm_alloc(&pa, 1, 0, co);
#endif

	if (!mobj)
		goto err;

	return mobj;
err:
	thread_rpc_free_arg(co);
	mobj_free(mobj);
	return NULL;
}

static bool set_rmem(struct optee_msg_param *param,
		     struct thread_param *tpm)
{
	param->attr = tpm->attr - THREAD_PARAM_ATTR_MEMREF_IN +
		      OPTEE_MSG_ATTR_TYPE_RMEM_INPUT;
	param->u.rmem.offs = tpm->u.memref.offs;
	param->u.rmem.size = tpm->u.memref.size;
	if (tpm->u.memref.mobj) {
		param->u.rmem.shm_ref = mobj_get_cookie(tpm->u.memref.mobj);
		if (!param->u.rmem.shm_ref)
			return false;
	} else {
		param->u.rmem.shm_ref = 0;
	}

	return true;
}

static bool set_tmem(struct optee_msg_param *param,
		     struct thread_param *tpm)
{
	paddr_t pa = 0;
	uint64_t shm_ref = 0;
	struct mobj *mobj = tpm->u.memref.mobj;

	param->attr = tpm->attr - THREAD_PARAM_ATTR_MEMREF_IN +
		      OPTEE_MSG_ATTR_TYPE_TMEM_INPUT;
	if (mobj) {
		shm_ref = mobj_get_cookie(mobj);
		if (!shm_ref)
			return false;
		if (mobj_get_pa(mobj, tpm->u.memref.offs, 0, &pa))
			return false;
	}

	param->u.tmem.size = tpm->u.memref.size;
	param->u.tmem.buf_ptr = pa;
	param->u.tmem.shm_ref = shm_ref;

	return true;
}

static uint32_t get_rpc_arg(uint32_t cmd, size_t num_params,
			    struct thread_param *params, void **arg_ret,
			    uint64_t *carg_ret)
{
	struct thread_ctx *thr = threads + thread_get_id();
	struct optee_msg_arg *arg = thr->rpc_arg;
	size_t sz = OPTEE_MSG_GET_ARG_SIZE(THREAD_RPC_MAX_NUM_PARAMS);

	if (num_params > THREAD_RPC_MAX_NUM_PARAMS)
		return TEE_ERROR_BAD_PARAMETERS;

	if (!arg) {
		struct mobj *mobj = thread_rpc_alloc_arg(sz);

		if (!mobj)
			return TEE_ERROR_OUT_OF_MEMORY;

		arg = mobj_get_va(mobj, 0);
		if (!arg) {
			thread_rpc_free_arg(mobj_get_cookie(mobj));
			return TEE_ERROR_OUT_OF_MEMORY;
		}

		thr->rpc_arg = arg;
		thr->rpc_mobj = mobj;
	}

	memset(arg, 0, OPTEE_MSG_GET_ARG_SIZE(num_params));
	arg->cmd = cmd;
	arg->num_params = num_params;
	arg->ret = TEE_ERROR_GENERIC; /* in case value isn't updated */

	for (size_t n = 0; n < num_params; n++) {
		switch (params[n].attr) {
		case THREAD_PARAM_ATTR_NONE:
			arg->params[n].attr = OPTEE_MSG_ATTR_TYPE_NONE;
			break;
		case THREAD_PARAM_ATTR_VALUE_IN:
		case THREAD_PARAM_ATTR_VALUE_OUT:
		case THREAD_PARAM_ATTR_VALUE_INOUT:
			arg->params[n].attr = params[n].attr -
					      THREAD_PARAM_ATTR_VALUE_IN +
					      OPTEE_MSG_ATTR_TYPE_VALUE_INPUT;
			arg->params[n].u.value.a = params[n].u.value.a;
			arg->params[n].u.value.b = params[n].u.value.b;
			arg->params[n].u.value.c = params[n].u.value.c;
			break;
		case THREAD_PARAM_ATTR_MEMREF_IN:
		case THREAD_PARAM_ATTR_MEMREF_OUT:
		case THREAD_PARAM_ATTR_MEMREF_INOUT:
			if (!params[n].u.memref.mobj ||
			    mobj_matches(params[n].u.memref.mobj,
					 CORE_MEM_NSEC_SHM)) {
				if (!set_tmem(arg->params + n, params + n))
					return TEE_ERROR_BAD_PARAMETERS;
			} else  if (mobj_matches(params[n].u.memref.mobj,
						 CORE_MEM_REG_SHM)) {
				if (!set_rmem(arg->params + n, params + n))
					return TEE_ERROR_BAD_PARAMETERS;
			} else {
				return TEE_ERROR_BAD_PARAMETERS;
			}
			break;
		default:
			return TEE_ERROR_BAD_PARAMETERS;
		}
	}

	*arg_ret = arg;
	*carg_ret = mobj_get_cookie(thr->rpc_mobj);

	return TEE_SUCCESS;
}

static uint32_t get_rpc_arg_res(struct optee_msg_arg *arg, size_t num_params,
				struct thread_param *params)
{
	for (size_t n = 0; n < num_params; n++) {
		switch (params[n].attr) {
		case THREAD_PARAM_ATTR_VALUE_OUT:
		case THREAD_PARAM_ATTR_VALUE_INOUT:
			params[n].u.value.a = arg->params[n].u.value.a;
			params[n].u.value.b = arg->params[n].u.value.b;
			params[n].u.value.c = arg->params[n].u.value.c;
			break;
		case THREAD_PARAM_ATTR_MEMREF_OUT:
		case THREAD_PARAM_ATTR_MEMREF_INOUT:
			/*
			 * rmem.size and tmem.size is the same type and
			 * location.
			 */
			params[n].u.memref.size = arg->params[n].u.rmem.size;
			break;
		default:
			break;
		}
	}

	return arg->ret;
}

uint32_t thread_rpc_cmd(uint32_t cmd, size_t num_params,
			struct thread_param *params)
{
	uint32_t rpc_args[THREAD_RPC_NUM_ARGS] = { OPTEE_SMC_RETURN_RPC_CMD };
	void *arg = NULL;
	uint64_t carg = 0;
	uint32_t ret = 0;

	/* The source CRYPTO_RNG_SRC_JITTER_RPC is safe to use here */
	plat_prng_add_jitter_entropy(CRYPTO_RNG_SRC_JITTER_RPC,
				     &thread_rpc_pnum);

	ret = get_rpc_arg(cmd, num_params, params, &arg, &carg);
	if (ret)
		return ret;

	reg_pair_from_64(carg, rpc_args + 1, rpc_args + 2);
	thread_rpc(rpc_args);

	return get_rpc_arg_res(arg, num_params, params);
}

/**
 * Free physical memory previously allocated with thread_rpc_alloc_full()
 *
 * @cookie:	cookie received when allocating the buffer
 * @bt:		must be the same as supplied when allocating
 * @mobj:	mobj that describes allocated buffer
 * @session:    session ID under which the buffer was allocated if buffer
 *		type was OPTEE_MSG_RPC_SHM_TYPE_HOST.
 *
 * This function also frees corresponding mobj.
 */
static void thread_rpc_free_full(unsigned int bt, uint64_t cookie, struct mobj *mobj,
				 uint64_t session)
{
	uint32_t rpc_args[THREAD_RPC_NUM_ARGS] = { OPTEE_SMC_RETURN_RPC_CMD };
<<<<<<< HEAD
	struct optee_msg_arg *arg;
	uint64_t carg;
	size_t num_params;

	num_params = bt == OPTEE_MSG_RPC_SHM_TYPE_APPL ? 1 : 2;

	if (!get_rpc_arg(OPTEE_MSG_RPC_CMD_SHM_FREE, num_params, &arg, &carg))
		return;

	arg->params[0].attr = OPTEE_MSG_ATTR_TYPE_VALUE_INPUT;
	arg->params[0].u.value.a = bt;
	arg->params[0].u.value.b = cookie;
	arg->params[0].u.value.c = 0;
=======
	void *arg = NULL;
	uint64_t carg = 0;
	struct thread_param param = THREAD_PARAM_VALUE(IN, bt, cookie, 0);
	uint32_t ret = get_rpc_arg(OPTEE_RPC_CMD_SHM_FREE, 1, &param,
				   &arg, &carg);
>>>>>>> 2ab0f50c

	if (bt == OPTEE_MSG_RPC_SHM_TYPE_HOST) {
		arg->params[1].attr = OPTEE_MSG_ATTR_TYPE_VALUE_INPUT;
		arg->params[1].u.value.a = session;
		arg->params[1].u.value.b = 0;
		arg->params[1].u.value.c = 0;
	}

	mobj_free(mobj);

	if (!ret) {
		reg_pair_from_64(carg, rpc_args + 1, rpc_args + 2);
		thread_rpc(rpc_args);
	}
}

<<<<<<< HEAD
static void thread_rpc_free(unsigned int bt, uint64_t cookie, struct mobj *mobj)
{
	thread_rpc_free_full(bt, cookie, mobj, 0);
}

/**
 * Allocates shared memory buffer via RPC
 *
 * @size:	size in bytes of shared memory buffer
 * @align:	required alignment of buffer
 * @bt:		buffer type OPTEE_MSG_RPC_SHM_TYPE_*
 * @payload:	returned physical pointer to buffer, 0 if allocation
 *		failed.
 * @cookie:	returned cookie used when freeing the buffer
 * @session:	session ID under which to allocate the buffer if buffer
 *		type is OPTEE_MSG_RPC_SHM_TYPE_HOST.
 */
static struct mobj *thread_rpc_alloc_full(size_t size, size_t align, unsigned int bt,
					  uint64_t *cookie, uint64_t session)
=======
static struct mobj *get_rpc_alloc_res(struct optee_msg_arg *arg,
				      unsigned int bt, size_t size)
>>>>>>> 2ab0f50c
{
	struct mobj *mobj = NULL;
<<<<<<< HEAD
	size_t num_params;

	num_params = bt == OPTEE_MSG_RPC_SHM_TYPE_APPL ? 1 : 2;

	if (!get_rpc_arg(OPTEE_MSG_RPC_CMD_SHM_ALLOC, num_params, &arg, &carg))
		goto fail;

	arg->params[0].attr = OPTEE_MSG_ATTR_TYPE_VALUE_INPUT;
	arg->params[0].u.value.a = bt;
	arg->params[0].u.value.b = size;
	arg->params[0].u.value.c = align;

	if (bt == OPTEE_MSG_RPC_SHM_TYPE_HOST) {
		arg->params[1].attr = OPTEE_MSG_ATTR_TYPE_VALUE_INPUT;
		arg->params[1].u.value.a = session;
		arg->params[1].u.value.b = 0;
		arg->params[1].u.value.c = 0;
	}

	reg_pair_from_64(carg, rpc_args + 1, rpc_args + 2);
	thread_rpc(rpc_args);
=======
	uint64_t cookie = 0;
	size_t psize = 0;
	uint64_t attr = 0;

	if (arg->ret || arg->num_params != 1)
		return NULL;
>>>>>>> 2ab0f50c

	psize = READ_ONCE(arg->params[0].u.tmem.size);
	if (psize < size)
		return NULL;

<<<<<<< HEAD
	if (arg->num_params != num_params)
		goto fail;

	if (arg->params[0].attr == OPTEE_MSG_ATTR_TYPE_TMEM_OUTPUT) {
		*cookie = arg->params[0].u.tmem.shm_ref;
=======
	attr = READ_ONCE(arg->params[0].attr);
	if (attr == OPTEE_MSG_ATTR_TYPE_TMEM_OUTPUT) {
		cookie = arg->params[0].u.tmem.shm_ref;
>>>>>>> 2ab0f50c
		mobj = mobj_shm_alloc(arg->params[0].u.tmem.buf_ptr,
				      psize,
				      cookie);
	} else if (attr == (OPTEE_MSG_ATTR_TYPE_TMEM_OUTPUT |
			    OPTEE_MSG_ATTR_NONCONTIG)) {
		cookie = arg->params[0].u.tmem.shm_ref;
		mobj = msg_param_mobj_from_noncontig(
			arg->params[0].u.tmem.buf_ptr,
			psize,
			cookie,
			true);
	} else {
		return NULL;
	}

	if (!mobj) {
		thread_rpc_free(bt, cookie, mobj);
		return NULL;
	}

	assert(mobj_is_nonsec(mobj));

	return mobj;
}

/**
 * Allocates shared memory buffer via RPC
 *
 * @size:	size in bytes of shared memory buffer
 * @align:	required alignment of buffer
 * @bt:		buffer type OPTEE_RPC_SHM_TYPE_*
 *
 * Returns a pointer to MOBJ for the memory on success, or NULL on failure.
 */
static struct mobj *thread_rpc_alloc(size_t size, size_t align, unsigned int bt)
{
	uint32_t rpc_args[THREAD_RPC_NUM_ARGS] = { OPTEE_SMC_RETURN_RPC_CMD };
	void *arg = NULL;
	uint64_t carg = 0;
	struct thread_param param = THREAD_PARAM_VALUE(IN, bt, size, align);
	uint32_t ret = get_rpc_arg(OPTEE_RPC_CMD_SHM_ALLOC, 1, &param,
				   &arg, &carg);

	if (ret)
		return NULL;

	reg_pair_from_64(carg, rpc_args + 1, rpc_args + 2);
	thread_rpc(rpc_args);

	return get_rpc_alloc_res(arg, bt, size);
}

<<<<<<< HEAD
static struct mobj *thread_rpc_alloc(size_t size, size_t align, unsigned int bt,
				     uint64_t *cookie)
{
	return thread_rpc_alloc_full(size, align, bt, cookie, 0);
}

struct mobj *thread_rpc_alloc_payload(size_t size, uint64_t *cookie)
=======
struct mobj *thread_rpc_alloc_payload(size_t size)
>>>>>>> 2ab0f50c
{
	return thread_rpc_alloc(size, 8, OPTEE_RPC_SHM_TYPE_APPL);
}

void thread_rpc_free_payload(struct mobj *mobj)
{
	thread_rpc_free(OPTEE_RPC_SHM_TYPE_APPL, mobj_get_cookie(mobj),
			mobj);
}

<<<<<<< HEAD
struct mobj *thread_rpc_alloc_host_payload(size_t size, uint64_t *cookie, uint64_t session)
{
	return thread_rpc_alloc_full(size, 8, OPTEE_MSG_RPC_SHM_TYPE_HOST, cookie, session);
}

void thread_rpc_free_host_payload(uint64_t cookie, struct mobj *mobj, uint64_t session)
{
	thread_rpc_free_full(OPTEE_MSG_RPC_SHM_TYPE_HOST, cookie, mobj, session);
}

struct mobj *thread_rpc_alloc_global_payload(size_t size, uint64_t *cookie)
=======
struct mobj *thread_rpc_alloc_global_payload(size_t size)
>>>>>>> 2ab0f50c
{
	return thread_rpc_alloc(size, 8, OPTEE_RPC_SHM_TYPE_GLOBAL);
}

void thread_rpc_free_global_payload(struct mobj *mobj)
{
	thread_rpc_free(OPTEE_RPC_SHM_TYPE_GLOBAL, mobj_get_cookie(mobj),
			mobj);
}<|MERGE_RESOLUTION|>--- conflicted
+++ resolved
@@ -1605,8 +1605,8 @@
  * @cookie:	cookie received when allocating the buffer
  * @bt:		must be the same as supplied when allocating
  * @mobj:	mobj that describes allocated buffer
- * @session:    session ID under which the buffer was allocated if buffer
- *		type was OPTEE_MSG_RPC_SHM_TYPE_HOST.
+ * @session:	session ID under which the buffer was allocated if buffer
+ *		type was OPTEE_RPC_SHM_TYPE_HOST.
  *
  * This function also frees corresponding mobj.
  */
@@ -1614,34 +1614,19 @@
 				 uint64_t session)
 {
 	uint32_t rpc_args[THREAD_RPC_NUM_ARGS] = { OPTEE_SMC_RETURN_RPC_CMD };
-<<<<<<< HEAD
-	struct optee_msg_arg *arg;
-	uint64_t carg;
-	size_t num_params;
-
-	num_params = bt == OPTEE_MSG_RPC_SHM_TYPE_APPL ? 1 : 2;
-
-	if (!get_rpc_arg(OPTEE_MSG_RPC_CMD_SHM_FREE, num_params, &arg, &carg))
-		return;
-
-	arg->params[0].attr = OPTEE_MSG_ATTR_TYPE_VALUE_INPUT;
-	arg->params[0].u.value.a = bt;
-	arg->params[0].u.value.b = cookie;
-	arg->params[0].u.value.c = 0;
-=======
 	void *arg = NULL;
 	uint64_t carg = 0;
-	struct thread_param param = THREAD_PARAM_VALUE(IN, bt, cookie, 0);
-	uint32_t ret = get_rpc_arg(OPTEE_RPC_CMD_SHM_FREE, 1, &param,
+	struct thread_param param[2] = {0};
+	size_t num_params = bt == OPTEE_RPC_SHM_TYPE_APPL ? 1 : 2;;
+
+	param[0] = THREAD_PARAM_VALUE(IN, bt, cookie, 0);
+	if (bt == OPTEE_RPC_SHM_TYPE_HOST) {
+		param[1] = THREAD_PARAM_VALUE(IN, session, 0, 0);
+	}
+
+
+	uint32_t ret = get_rpc_arg(OPTEE_RPC_CMD_SHM_FREE, num_params, &param[0],
 				   &arg, &carg);
->>>>>>> 2ab0f50c
-
-	if (bt == OPTEE_MSG_RPC_SHM_TYPE_HOST) {
-		arg->params[1].attr = OPTEE_MSG_ATTR_TYPE_VALUE_INPUT;
-		arg->params[1].u.value.a = session;
-		arg->params[1].u.value.b = 0;
-		arg->params[1].u.value.c = 0;
-	}
 
 	mobj_free(mobj);
 
@@ -1651,78 +1636,30 @@
 	}
 }
 
-<<<<<<< HEAD
 static void thread_rpc_free(unsigned int bt, uint64_t cookie, struct mobj *mobj)
 {
 	thread_rpc_free_full(bt, cookie, mobj, 0);
 }
 
-/**
- * Allocates shared memory buffer via RPC
- *
- * @size:	size in bytes of shared memory buffer
- * @align:	required alignment of buffer
- * @bt:		buffer type OPTEE_MSG_RPC_SHM_TYPE_*
- * @payload:	returned physical pointer to buffer, 0 if allocation
- *		failed.
- * @cookie:	returned cookie used when freeing the buffer
- * @session:	session ID under which to allocate the buffer if buffer
- *		type is OPTEE_MSG_RPC_SHM_TYPE_HOST.
- */
-static struct mobj *thread_rpc_alloc_full(size_t size, size_t align, unsigned int bt,
-					  uint64_t *cookie, uint64_t session)
-=======
 static struct mobj *get_rpc_alloc_res(struct optee_msg_arg *arg,
 				      unsigned int bt, size_t size)
->>>>>>> 2ab0f50c
 {
 	struct mobj *mobj = NULL;
-<<<<<<< HEAD
-	size_t num_params;
-
-	num_params = bt == OPTEE_MSG_RPC_SHM_TYPE_APPL ? 1 : 2;
-
-	if (!get_rpc_arg(OPTEE_MSG_RPC_CMD_SHM_ALLOC, num_params, &arg, &carg))
-		goto fail;
-
-	arg->params[0].attr = OPTEE_MSG_ATTR_TYPE_VALUE_INPUT;
-	arg->params[0].u.value.a = bt;
-	arg->params[0].u.value.b = size;
-	arg->params[0].u.value.c = align;
-
-	if (bt == OPTEE_MSG_RPC_SHM_TYPE_HOST) {
-		arg->params[1].attr = OPTEE_MSG_ATTR_TYPE_VALUE_INPUT;
-		arg->params[1].u.value.a = session;
-		arg->params[1].u.value.b = 0;
-		arg->params[1].u.value.c = 0;
-	}
-
-	reg_pair_from_64(carg, rpc_args + 1, rpc_args + 2);
-	thread_rpc(rpc_args);
-=======
 	uint64_t cookie = 0;
+	size_t num_params = bt == OPTEE_RPC_SHM_TYPE_APPL ? 1 : 2;
 	size_t psize = 0;
 	uint64_t attr = 0;
 
-	if (arg->ret || arg->num_params != 1)
+	if (arg->ret || arg->num_params != num_params)
 		return NULL;
->>>>>>> 2ab0f50c
 
 	psize = READ_ONCE(arg->params[0].u.tmem.size);
 	if (psize < size)
 		return NULL;
 
-<<<<<<< HEAD
-	if (arg->num_params != num_params)
-		goto fail;
-
-	if (arg->params[0].attr == OPTEE_MSG_ATTR_TYPE_TMEM_OUTPUT) {
-		*cookie = arg->params[0].u.tmem.shm_ref;
-=======
 	attr = READ_ONCE(arg->params[0].attr);
 	if (attr == OPTEE_MSG_ATTR_TYPE_TMEM_OUTPUT) {
 		cookie = arg->params[0].u.tmem.shm_ref;
->>>>>>> 2ab0f50c
 		mobj = mobj_shm_alloc(arg->params[0].u.tmem.buf_ptr,
 				      psize,
 				      cookie);
@@ -1754,16 +1691,24 @@
  * @size:	size in bytes of shared memory buffer
  * @align:	required alignment of buffer
  * @bt:		buffer type OPTEE_RPC_SHM_TYPE_*
+ * @session:	session ID under which to allocate the buffer if buffer
  *
  * Returns a pointer to MOBJ for the memory on success, or NULL on failure.
  */
-static struct mobj *thread_rpc_alloc(size_t size, size_t align, unsigned int bt)
+static struct mobj *thread_rpc_alloc_full(size_t size, size_t align, unsigned int bt, uint64_t session)
 {
 	uint32_t rpc_args[THREAD_RPC_NUM_ARGS] = { OPTEE_SMC_RETURN_RPC_CMD };
 	void *arg = NULL;
 	uint64_t carg = 0;
-	struct thread_param param = THREAD_PARAM_VALUE(IN, bt, size, align);
-	uint32_t ret = get_rpc_arg(OPTEE_RPC_CMD_SHM_ALLOC, 1, &param,
+	struct thread_param param[2] = {0};
+	size_t num_params = bt == OPTEE_RPC_SHM_TYPE_APPL ? 1 : 2;
+
+	param[0] = THREAD_PARAM_VALUE(IN, bt, size, align);
+	if (bt == OPTEE_RPC_SHM_TYPE_HOST) {
+		param[1] = THREAD_PARAM_VALUE(IN, session, 0, 0);
+	}
+
+	uint32_t ret = get_rpc_arg(OPTEE_RPC_CMD_SHM_ALLOC, num_params, &param[0],
 				   &arg, &carg);
 
 	if (ret)
@@ -1775,17 +1720,12 @@
 	return get_rpc_alloc_res(arg, bt, size);
 }
 
-<<<<<<< HEAD
-static struct mobj *thread_rpc_alloc(size_t size, size_t align, unsigned int bt,
-				     uint64_t *cookie)
-{
-	return thread_rpc_alloc_full(size, align, bt, cookie, 0);
-}
-
-struct mobj *thread_rpc_alloc_payload(size_t size, uint64_t *cookie)
-=======
+static struct mobj *thread_rpc_alloc(size_t size, size_t align, unsigned int bt)
+{
+	return thread_rpc_alloc_full(size, align, bt, 0);
+}
+
 struct mobj *thread_rpc_alloc_payload(size_t size)
->>>>>>> 2ab0f50c
 {
 	return thread_rpc_alloc(size, 8, OPTEE_RPC_SHM_TYPE_APPL);
 }
@@ -1796,21 +1736,17 @@
 			mobj);
 }
 
-<<<<<<< HEAD
-struct mobj *thread_rpc_alloc_host_payload(size_t size, uint64_t *cookie, uint64_t session)
-{
-	return thread_rpc_alloc_full(size, 8, OPTEE_MSG_RPC_SHM_TYPE_HOST, cookie, session);
-}
-
-void thread_rpc_free_host_payload(uint64_t cookie, struct mobj *mobj, uint64_t session)
-{
-	thread_rpc_free_full(OPTEE_MSG_RPC_SHM_TYPE_HOST, cookie, mobj, session);
-}
-
-struct mobj *thread_rpc_alloc_global_payload(size_t size, uint64_t *cookie)
-=======
+struct mobj *thread_rpc_alloc_host_payload(size_t size, uint64_t session)
+{
+	return thread_rpc_alloc_full(size, 8, OPTEE_RPC_SHM_TYPE_HOST, session);
+}
+
+void thread_rpc_free_host_payload(struct mobj *mobj, uint64_t session)
+{
+	thread_rpc_free_full(OPTEE_RPC_SHM_TYPE_HOST, mobj_get_cookie(mobj), mobj, session);
+}
+
 struct mobj *thread_rpc_alloc_global_payload(size_t size)
->>>>>>> 2ab0f50c
 {
 	return thread_rpc_alloc(size, 8, OPTEE_RPC_SHM_TYPE_GLOBAL);
 }
