--- conflicted
+++ resolved
@@ -48,11 +48,7 @@
 	output_size = params[2].memref.size;
 	total_size = input_size + output_size;
 
-<<<<<<< HEAD
-	memory_object = thread_rpc_alloc_host_payload(total_size, &memory_object_cookie, (vaddr_t)sess_ctx);
-=======
-	memory_object = thread_rpc_alloc_payload(total_size);
->>>>>>> 2ab0f50c
+	memory_object = thread_rpc_alloc_host_payload(total_size, (vaddr_t)sess_ctx);
 
 	if (memory_object == NULL) {
 		EMSG("Failed to allocate memory object");
@@ -111,11 +107,7 @@
 done:
 
 	if (memory_object != NULL) {
-<<<<<<< HEAD
-		thread_rpc_free_host_payload(memory_object_cookie, memory_object, (vaddr_t)sess_ctx);
-=======
-		thread_rpc_free_payload(memory_object);
->>>>>>> 2ab0f50c
+		thread_rpc_free_host_payload(memory_object, (vaddr_t)sess_ctx);
 	}
 
 	return tee_result;
