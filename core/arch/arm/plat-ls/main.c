// SPDX-License-Identifier: BSD-2-Clause
/*
 * Copyright 2018 NXP
 * Copyright (C) 2015 Freescale Semiconductor, Inc.
 * All rights reserved.
 *
 * Redistribution and use in source and binary forms, with or without
 * modification, are permitted provided that the following conditions are met:
 *
 * 1. Redistributions of source code must retain the above copyright notice,
 * this list of conditions and the following disclaimer.
 *
 * 2. Redistributions in binary form must reproduce the above copyright notice,
 * this list of conditions and the following disclaimer in the documentation
 * and/or other materials provided with the distribution.
 *
 * THIS SOFTWARE IS PROVIDED BY THE COPYRIGHT HOLDERS AND CONTRIBUTORS "AS IS"
 * AND ANY EXPRESS OR IMPLIED WARRANTIES, INCLUDING, BUT NOT LIMITED TO, THE
 * IMPLIED WARRANTIES OF MERCHANTABILITY AND FITNESS FOR A PARTICULAR PURPOSE
 * ARE DISCLAIMED. IN NO EVENT SHALL THE COPYRIGHT HOLDER OR CONTRIBUTORS BE
 * LIABLE FOR ANY DIRECT, INDIRECT, INCIDENTAL, SPECIAL, EXEMPLARY, OR
 * CONSEQUENTIAL DAMAGES (INCLUDING, BUT NOT LIMITED TO, PROCUREMENT OF
 * SUBSTITUTE GOODS OR SERVICES; LOSS OF USE, DATA, OR PROFITS; OR BUSINESS
 * INTERRUPTION) HOWEVER CAUSED AND ON ANY THEORY OF LIABILITY, WHETHER IN
 * CONTRACT, STRICT LIABILITY, OR TORT (INCLUDING NEGLIGENCE OR OTHERWISE)
 * ARISING IN ANY WAY OUT OF THE USE OF THIS SOFTWARE, EVEN IF ADVISED OF THE
 * POSSIBILITY OF SUCH DAMAGE.
 */

#include <platform_config.h>

#include <arm.h>
#include <console.h>
#include <drivers/gic.h>
#ifdef CFG_PL011
#include <drivers/pl011.h>
#else
#include <drivers/ns16550.h>
#endif
#include <io.h>
#include <kernel/generic_boot.h>
#include <kernel/misc.h>
#include <kernel/panic.h>
#include <kernel/pm_stubs.h>
#include <kernel/thread.h>
#include <kernel/tz_ssvce_def.h>
#include <mm/core_memprot.h>
#include <sm/optee_smc.h>
#include <tee/entry_fast.h>
#include <tee/entry_std.h>
#include <kernel/tee_common_otp.h>
#include <mm/core_mmu.h>

static void main_fiq(void);

static const struct thread_handlers handlers = {
	.std_smc = tee_entry_std,
	.fast_smc = tee_entry_fast,
	.nintr = main_fiq,
#if defined(CFG_WITH_ARM_TRUSTED_FW)
	.cpu_on = cpu_on_handler,
	.cpu_off = pm_do_nothing,
	.cpu_suspend = pm_do_nothing,
	.cpu_resume = pm_do_nothing,
	.system_off = pm_do_nothing,
	.system_reset = pm_do_nothing,
#else
	.cpu_on = pm_panic,
	.cpu_off = pm_panic,
	.cpu_suspend = pm_panic,
	.cpu_resume = pm_panic,
	.system_off = pm_panic,
	.system_reset = pm_panic,
#endif
};

static struct gic_data gic_data;
#ifdef CFG_PL011
static struct pl011_data console_data;
#else
static struct ns16550_data console_data;
#endif

register_phys_mem(MEM_AREA_IO_NSEC, CONSOLE_UART_BASE, CORE_MMU_DEVICE_SIZE);
register_phys_mem(MEM_AREA_IO_SEC, GIC_BASE, CORE_MMU_DEVICE_SIZE);

const struct thread_handlers *generic_boot_get_handlers(void)
{
	return &handlers;
}

static void main_fiq(void)
{
	panic();
}

#ifdef CFG_ARM32_core
void plat_cpu_reset_late(void)
{
	vaddr_t addr;

	if (!get_core_pos()) {
#if defined(CFG_BOOT_SECONDARY_REQUEST)
		/* set secondary entry address */
		write32(__compiler_bswap32(TEE_LOAD_ADDR),
				DCFG_BASE + DCFG_SCRATCHRW1);

		/* release secondary cores */
		write32(__compiler_bswap32(0x1 << 1), /* cpu1 */
				DCFG_BASE + DCFG_CCSR_BRR);
		dsb();
		sev();
#endif

		/* configure CSU */

		/* first grant all peripherals */
		for (addr = CSU_BASE + CSU_CSL_START;
			 addr != CSU_BASE + CSU_CSL_END;
			 addr += 4)
			write32(__compiler_bswap32(CSU_ACCESS_ALL), addr);

		/* restrict key preipherals from NS */
		write32(__compiler_bswap32(CSU_ACCESS_SEC_ONLY),
			CSU_BASE + CSU_CSL30);
		write32(__compiler_bswap32(CSU_ACCESS_SEC_ONLY),
			CSU_BASE + CSU_CSL37);

		/* lock the settings */
		for (addr = CSU_BASE + CSU_CSL_START;
			 addr != CSU_BASE + CSU_CSL_END;
			 addr += 4)
			write32(read32(addr) |
				__compiler_bswap32(CSU_SETTING_LOCK),
				addr);
	}
}
#endif

void console_init(void)
{
#ifdef CFG_PL011
	pl011_init(&console_data, CONSOLE_UART_BASE, CONSOLE_UART_CLK_IN_HZ,
		   CONSOLE_BAUDRATE);
#else
	ns16550_init(&console_data, CONSOLE_UART_BASE);
#endif
	register_serial_console(&console_data.chip);
}

void main_init_gic(void)
{
	vaddr_t gicc_base;
	vaddr_t gicd_base;

	gicc_base = (vaddr_t)phys_to_virt(GIC_BASE + GICC_OFFSET,
					  MEM_AREA_IO_SEC);
	gicd_base = (vaddr_t)phys_to_virt(GIC_BASE + GICD_OFFSET,
					  MEM_AREA_IO_SEC);

	if (!gicc_base || !gicd_base)
		panic();

	/* Initialize GIC */
	gic_init(&gic_data, gicc_base, gicd_base);
	itr_init(&gic_data.chip);
}

void main_secondary_init_gic(void)
{
	gic_cpu_init(&gic_data);
}

#ifdef CFG_HW_UNQ_KEY_REQUEST

#include <types_ext.h>
int get_hw_unique_key(uint64_t smc_func_id, uint64_t in_key, uint64_t size);

/*
 * Issued when requesting to Secure Storage Key for secure storage.
 *
 * SiP Service Calls
 *
 * Register usage:
 * r0/x0	SMC Function ID, OPTEE_SMC_FUNCID_SIP_LS_HW_UNQ_KEY
 */
#define OPTEE_SMC_FUNCID_SIP_LS_HW_UNQ_KEY			0xFF14
#define OPTEE_SMC_FAST_CALL_SIP_LS_HW_UNQ_KEY \
	OPTEE_SMC_CALL_VAL(OPTEE_SMC_32, OPTEE_SMC_FAST_CALL, \
			   OPTEE_SMC_OWNER_SIP, \
			   OPTEE_SMC_FUNCID_SIP_LS_HW_UNQ_KEY)

TEE_Result tee_otp_get_hw_unique_key(struct tee_hw_unique_key *hwkey)
{
	TEE_Result res;
	int ret = 0;
	uint8_t hw_unq_key[sizeof(hwkey->data)] __aligned(64);

	ret = get_hw_unique_key(OPTEE_SMC_FAST_CALL_SIP_LS_HW_UNQ_KEY,
			virt_to_phys(hw_unq_key), sizeof(hwkey->data));

	if (ret < 0) {
		EMSG("\nH/W Unique key is not fetched from the platform.");
<<<<<<< HEAD
		ret = TEE_ERROR_SECURITY;
	} else {
		memcpy(&hwkey->data[0], hw_unq_key, sizeof(hwkey->data));
		ret = TEE_SUCCESS;
	}

	return ret;
=======
		res = TEE_ERROR_SECURITY;
	} else {
		memcpy(&hwkey->data[0], hw_unq_key, sizeof(hwkey->data));
		res = TEE_SUCCESS;
	}

	return res;
>>>>>>> 406c609b
}
#endif<|MERGE_RESOLUTION|>--- conflicted
+++ resolved
@@ -201,15 +201,6 @@
 
 	if (ret < 0) {
 		EMSG("\nH/W Unique key is not fetched from the platform.");
-<<<<<<< HEAD
-		ret = TEE_ERROR_SECURITY;
-	} else {
-		memcpy(&hwkey->data[0], hw_unq_key, sizeof(hwkey->data));
-		ret = TEE_SUCCESS;
-	}
-
-	return ret;
-=======
 		res = TEE_ERROR_SECURITY;
 	} else {
 		memcpy(&hwkey->data[0], hw_unq_key, sizeof(hwkey->data));
@@ -217,6 +208,5 @@
 	}
 
 	return res;
->>>>>>> 406c609b
 }
 #endif