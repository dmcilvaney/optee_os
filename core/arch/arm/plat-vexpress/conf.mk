PLATFORM_FLAVOR ?= qemu_virt

ifeq ($(PLATFORM_FLAVOR),qemu_virt)
include core/arch/arm/cpu/cortex-a15.mk
endif
ifeq ($(PLATFORM_FLAVOR),fvp)
include core/arch/arm/cpu/cortex-armv8-0.mk
platform-debugger-arm := 1
endif
ifeq ($(PLATFORM_FLAVOR),juno)
include core/arch/arm/cpu/cortex-armv8-0.mk
platform-debugger-arm := 1
# Workaround 808870: Unconditional VLDM instructions might cause an
# alignment fault even though the address is aligned
$(call force,CFG_TA_ARM32_NO_HARD_FLOAT_SUPPORT,y)
endif
ifeq ($(PLATFORM_FLAVOR),qemu_armv8a)
include core/arch/arm/cpu/cortex-armv8-0.mk
endif


ifeq ($(platform-debugger-arm),1)
# ARM debugger needs this
platform-cflags-debug-info = -gdwarf-2
platform-aflags-debug-info = -gdwarf-2
endif

ifeq ($(platform-flavor-armv8),1)
$(call force,CFG_WITH_ARM_TRUSTED_FW,y)
endif

$(call force,CFG_GENERIC_BOOT,y)
$(call force,CFG_GIC,y)
$(call force,CFG_PL011,y)
$(call force,CFG_PM_STUBS,y)
$(call force,CFG_SECURE_TIME_SOURCE_CNTPCT,y)

ifeq ($(CFG_ARM64_core),y)
$(call force,CFG_WITH_LPAE,y)
else
$(call force,CFG_ARM32_core,y)
endif

CFG_WITH_STACK_CANARIES ?= y
CFG_WITH_STATS ?= y

ifeq ($(PLATFORM_FLAVOR),fvp)
CFG_TEE_CORE_NB_CORE = 8
CFG_TZDRAM_START ?= 0x06000000
CFG_TZDRAM_SIZE  ?= 0x02000000
CFG_SHMEM_START  ?= 0x83000000
CFG_SHMEM_SIZE   ?= 0x00200000
# DRAM1 is defined above 4G
$(call force,CFG_CORE_LARGE_PHYS_ADDR,y)
endif

ifeq ($(PLATFORM_FLAVOR),juno)
CFG_TEE_CORE_NB_CORE = 6
CFG_TZDRAM_START ?= 0xff000000
CFG_TZDRAM_SIZE  ?= 0x00ff8000
CFG_SHMEM_START  ?= 0xfee00000
CFG_SHMEM_SIZE   ?= 0x00200000
# DRAM1 is defined above 4G
$(call force,CFG_CORE_LARGE_PHYS_ADDR,y)
CFG_CRYPTO_WITH_CE ?= y
endif

ifeq ($(PLATFORM_FLAVOR),qemu_virt)
CFG_TEE_CORE_NB_CORE = 4
# [0e00.0000 0e0f.ffff] is reserved to early boot
CFG_TZDRAM_START ?= 0x0e100000
CFG_TZDRAM_SIZE  ?= 0x00f00000
CFG_SHMEM_START  ?= 0x7fe00000
CFG_SHMEM_SIZE   ?= 0x00200000
# When Secure Data Path is enable, last MByte of TZDRAM is SDP test memory.
CFG_TEE_SDP_MEM_SIZE ?= 0x00400000
# Set VA space to 2MB for Kasan offset to match LPAE and 32bit MMU configs
CFG_TEE_RAM_VA_SIZE ?= 0x00200000
ifeq ($(CFG_CORE_SANITIZE_KADDRESS),y)
# CFG_ASAN_SHADOW_OFFSET is calculated as:
# (&__asan_shadow_start - (TEE_RAM_VA_START / 8)
# This is unfortunately currently not possible to do in make so we have to
# calculate it offline, there's some asserts in
# core/arch/arm/kernel/generic_boot.c to check that we got it right
CFG_ASAN_SHADOW_OFFSET = 0xc6a71c0
endif
$(call force,CFG_BOOT_SECONDARY_REQUEST,y)
$(call force,CFG_PSCI_ARM32,y)
$(call force,CFG_DT,y)
<<<<<<< HEAD
# SE API is only supported by QEMU Virt platform
CFG_SE_API ?= y
CFG_SE_API_SELF_TEST ?= y
CFG_PCSC_PASSTHRU_READER_DRV ?= n
CFG_TA_RPC ?= y
=======
CFG_DTB_MAX_SIZE ?= 0x100000
CFG_TA_ASLR ?= y
>>>>>>> 2ab0f50c
endif

ifeq ($(PLATFORM_FLAVOR),qemu_armv8a)
CFG_TEE_CORE_NB_CORE = 4
# [0e00.0000 0e0f.ffff] is reserved to early boot
CFG_TZDRAM_START ?= 0x0e100000
CFG_TZDRAM_SIZE  ?= 0x00f00000
# SHM chosen arbitrary, in a way that it does not interfere
# with initial location of linux kernel, dtb and initrd.
CFG_SHMEM_START ?= 0x42000000
CFG_SHMEM_SIZE  ?= 0x00200000
# When Secure Data Path is enable, last MByte of TZDRAM is SDP test memory.
CFG_TEE_SDP_MEM_SIZE ?= 0x00400000
$(call force,CFG_DT,y)
<<<<<<< HEAD
CFG_TA_RPC ?= y
=======
CFG_DTB_MAX_SIZE ?= 0x100000
>>>>>>> 2ab0f50c
endif<|MERGE_RESOLUTION|>--- conflicted
+++ resolved
@@ -87,16 +87,9 @@
 $(call force,CFG_BOOT_SECONDARY_REQUEST,y)
 $(call force,CFG_PSCI_ARM32,y)
 $(call force,CFG_DT,y)
-<<<<<<< HEAD
-# SE API is only supported by QEMU Virt platform
-CFG_SE_API ?= y
-CFG_SE_API_SELF_TEST ?= y
-CFG_PCSC_PASSTHRU_READER_DRV ?= n
 CFG_TA_RPC ?= y
-=======
 CFG_DTB_MAX_SIZE ?= 0x100000
 CFG_TA_ASLR ?= y
->>>>>>> 2ab0f50c
 endif
 
 ifeq ($(PLATFORM_FLAVOR),qemu_armv8a)
@@ -111,9 +104,6 @@
 # When Secure Data Path is enable, last MByte of TZDRAM is SDP test memory.
 CFG_TEE_SDP_MEM_SIZE ?= 0x00400000
 $(call force,CFG_DT,y)
-<<<<<<< HEAD
 CFG_TA_RPC ?= y
-=======
 CFG_DTB_MAX_SIZE ?= 0x100000
->>>>>>> 2ab0f50c
 endif