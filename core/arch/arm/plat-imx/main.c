--- conflicted
+++ resolved
@@ -67,11 +67,7 @@
 static struct imx_uart_data console_data;
 
 register_phys_mem(MEM_AREA_IO_NSEC, CONSOLE_UART_BASE, CORE_MMU_DEVICE_SIZE);
-<<<<<<< HEAD
-register_phys_mem(MEM_AREA_IO_SEC, GIC_BASE, CORE_MMU_DEVICE_SIZE);
-=======
 register_phys_mem(MEM_AREA_IO_SEC, ANATOP_BASE, CORE_MMU_DEVICE_SIZE);
->>>>>>> c47d2a57
 register_phys_mem(MEM_AREA_IO_SEC, SNVS_BASE, CORE_MMU_DEVICE_SIZE);
 register_phys_mem(MEM_AREA_IO_SEC, WDOG_BASE, CORE_MMU_DEVICE_SIZE);
 #ifdef CFG_WITH_PAGER
@@ -174,11 +170,7 @@
 
 static void allow_unsecure_readwrite_entire_memory(void)
 {
-<<<<<<< HEAD
-	// Region 0 always includes the entire physical memory. 
-=======
 	// Region 0 always includes the entire physical memory.
->>>>>>> c47d2a57
 	tzc_configure_region(0, 0, TZC_ATTR_SP_ALL);
 }
 
@@ -274,13 +266,8 @@
 	// been burnt.
 	allow_unsecure_readwrite_entire_memory();
 
-<<<<<<< HEAD
-    // Reserve some of the memory regions for Secure (TZ) access only.
-    protect_tz_memory();
-=======
 	// Reserve some of the memory regions for Secure (TZ) access only.
 	protect_tz_memory();
->>>>>>> c47d2a57
 
 	return TEE_SUCCESS;
 }
