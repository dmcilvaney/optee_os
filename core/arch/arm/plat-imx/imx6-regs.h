--- conflicted
+++ resolved
@@ -61,7 +61,8 @@
 
 #define DRAM0_BASE			0x10000000
 
-<<<<<<< HEAD
+#define CAAM_BASE			0x00100000
+
 #if defined(CFG_MX6Q)
 
 #define AIPS1_ARB_BASE_ADDR         0x02000000
@@ -117,7 +118,4 @@
 #define IMX_CCM_CCGR1_ECSPI2_CLK_ENABLED    \
     (IMX_CGR_CLK_ENABLED << IMX_CCM_CCGR1_ECSPI2_CLK_SHIFT) /* ECSPI2 clock enabled */
 
-#endif // #if defined(CFG_MX6Q)
-=======
-#define CAAM_BASE			0x00100000
->>>>>>> 98429f30
+#endif // #if defined(CFG_MX6Q)