PLATFORM_FLAVOR ?= mx6ulevk

# Get SoC associated with the PLATFORM_FLAVOR
mx6ul-flavorlist = \
	mx6ulevk \

mx6ull-flavorlist = \
	mx6ullevk \

mx6q-flavorlist = \
	mx6qsabrelite \
	mx6qsabresd \
	mx6qhmbedge \
	mx6qvab820 \

mx6sx-flavorlist = \
	mx6sxsabreauto \
	mx6sxudooneofull \
<<<<<<< HEAD
	mx6sxsabresd \
=======
>>>>>>> 5df2a985

mx6d-flavorlist = \
	mx6dhmbedge \

mx6dl-flavorlist = \
	mx6dlsabresd \
	mx6dlhmbedge \

mx6s-flavorlist = \
	mx6shmbedge \

mx7-flavorlist = \
	mx7dsabresd \
	mx7dpico_mbl \
	mx7swarp7 \
<<<<<<< HEAD
	mx7dclsom \
=======
	mx7swarp7_mbl \
	mx7dclsom \

imx8mq-flavorlist = \
	imx8mqevk

imx8mm-flavorlist = \
	imx8mmevk
>>>>>>> 5df2a985

ifneq (,$(filter $(PLATFORM_FLAVOR),$(mx6ul-flavorlist)))
$(call force,CFG_MX6,y)
$(call force,CFG_MX6UL,y)
$(call force,CFG_TEE_CORE_NB_CORE,1)
include core/arch/arm/cpu/cortex-a7.mk
else ifneq (,$(filter $(PLATFORM_FLAVOR),$(mx6ull-flavorlist)))
$(call force,CFG_MX6,y)
$(call force,CFG_MX6ULL,y)
$(call force,CFG_TEE_CORE_NB_CORE,1)
include core/arch/arm/cpu/cortex-a7.mk
else ifneq (,$(filter $(PLATFORM_FLAVOR),$(mx6q-flavorlist)))
$(call force,CFG_MX6,y)
$(call force,CFG_MX6Q,y)
$(call force,CFG_TEE_CORE_NB_CORE,4)
else ifneq (,$(filter $(PLATFORM_FLAVOR),$(mx6d-flavorlist)))
$(call force,CFG_MX6,y)
$(call force,CFG_MX6D,y)
$(call force,CFG_TEE_CORE_NB_CORE,2)
else ifneq (,$(filter $(PLATFORM_FLAVOR),$(mx6dl-flavorlist)))
$(call force,CFG_MX6,y)
$(call force,CFG_MX6DL,y)
$(call force,CFG_TEE_CORE_NB_CORE,2)
else ifneq (,$(filter $(PLATFORM_FLAVOR),$(mx6s-flavorlist)))
$(call force,CFG_MX6,y)
$(call force,CFG_MX6S,y)
$(call force,CFG_TEE_CORE_NB_CORE,1)
else ifneq (,$(filter $(PLATFORM_FLAVOR),$(mx6sx-flavorlist)))
$(call force,CFG_MX6,y)
$(call force,CFG_MX6SX,y)
$(call force,CFG_TEE_CORE_NB_CORE,1)
else ifneq (,$(filter $(PLATFORM_FLAVOR),$(mx7-flavorlist)))
$(call force,CFG_MX7,y)
CFG_TEE_CORE_NB_CORE ?= 2
include core/arch/arm/cpu/cortex-a7.mk
else ifneq (,$(filter $(PLATFORM_FLAVOR),$(imx8mq-flavorlist)))
$(call force,CFG_IMX8MQ,y)
$(call force,CFG_ARM64_core,y)
CFG_IMX_UART ?= y
CFG_DRAM_BASE ?= 0x40000000
CFG_TEE_CORE_NB_CORE ?= 4
else ifneq (,$(filter $(PLATFORM_FLAVOR),$(imx8mm-flavorlist)))
$(call force,CFG_IMX8MM,y)
$(call force,CFG_ARM64_core,y)
CFG_IMX_UART ?= y
CFG_DRAM_BASE ?= 0x40000000
CFG_TEE_CORE_NB_CORE ?= 4
else
$(error Unsupported PLATFORM_FLAVOR "$(PLATFORM_FLAVOR)")
endif

ifneq (,$(filter $(PLATFORM_FLAVOR),mx7dsabresd))
CFG_DDR_SIZE ?= 0x40000000
CFG_NS_ENTRY_ADDR ?= 0x80800000
$(call force,CFG_TEE_CORE_NB_CORE,2)
endif

ifneq (,$(filter $(PLATFORM_FLAVOR),mx7dclsom))
CFG_DDR_SIZE ?= 0x40000000
CFG_UART_BASE ?= UART1_BASE
endif

<<<<<<< HEAD
=======
ifneq (,$(filter $(PLATFORM_FLAVOR),mx7dpico_mbl))
CFG_DDR_SIZE ?= 0x20000000
CFG_NS_ENTRY_ADDR ?= 0x87800000
CFG_DT_ADDR ?= 0x83100000
CFG_UART_BASE ?= UART5_BASE
CFG_BOOT_SECONDARY_REQUEST ?= n
CFG_EXTERNAL_DTB_OVERLAY ?= y
CFG_IMX_WDOG_EXT_RESET ?= y
$(call force,CFG_TEE_CORE_NB_CORE,2)
endif

>>>>>>> 5df2a985
ifneq (,$(filter $(PLATFORM_FLAVOR),mx7swarp7))
CFG_DDR_SIZE ?= 0x20000000
CFG_NS_ENTRY_ADDR ?= 0x80800000
CFG_BOOT_SECONDARY_REQUEST ?= n
$(call force,CFG_TEE_CORE_NB_CORE,1)
endif

ifneq (,$(filter $(PLATFORM_FLAVOR),mx7swarp7_mbl))
CFG_DDR_SIZE ?= 0x20000000
CFG_NS_ENTRY_ADDR ?= 0x87800000
CFG_DT_ADDR ?= 0x83100000
CFG_BOOT_SECONDARY_REQUEST ?= n
CFG_EXTERNAL_DTB_OVERLAY = y
CFG_IMX_WDOG_EXT_RESET = y
$(call force,CFG_TEE_CORE_NB_CORE,1)
endif

ifneq (,$(filter $(PLATFORM_FLAVOR),mx6qsabresd mx6dlsabresd \
	mx6dlsabrelite mx6dhmbedge mx6dlhmbedge))
CFG_DDR_SIZE ?= 0x40000000
CFG_NS_ENTRY_ADDR ?= 0x12000000
endif

ifneq (,$(filter $(PLATFORM_FLAVOR),mx6qhmbedge))
CFG_DDR_SIZE ?= 0x80000000
CFG_UART_BASE ?= UART1_BASE
endif

<<<<<<< HEAD
ifneq (,$(filter $(PLATFORM_FLAVOR),mx6qvab820))
CFG_DDR_SIZE ?= 0x40000000
CFG_UART_BASE ?= UART2_BASE
endif

=======
>>>>>>> 5df2a985
ifneq (,$(filter $(PLATFORM_FLAVOR),mx6shmbedge))
CFG_DDR_SIZE ?= 0x40000000
CFG_NS_ENTRY_ADDR ?= 0x12000000
endif

ifneq (,$(filter $(PLATFORM_FLAVOR),mx6qsabrelite mx6dlsabrelite))
CFG_DDR_SIZE ?= 0x40000000
CFG_NS_ENTRY_ADDR ?= 0x12000000
CFG_UART_BASE ?= UART1_BASE
endif

ifneq (,$(filter $(PLATFORM_FLAVOR),mx6sxsabreauto))
CFG_DDR_SIZE ?= 0x80000000
CFG_NS_ENTRY_ADDR ?= 0x80800000
endif

ifeq ($(PLATFORM_FLAVOR), mx6sxudooneofull)
CFG_DDR_SIZE ?= 0x40000000
CFG_UART_BASE ?= UART1_BASE
endif

<<<<<<< HEAD
ifeq ($(PLATFORM_FLAVOR), mx6sxsabresd)
CFG_DDR_SIZE ?= 0x40000000
CFG_UART_BASE ?= UART1_BASE
endif

=======
>>>>>>> 5df2a985
ifneq (,$(filter $(PLATFORM_FLAVOR),mx6ulevk mx6ullevk))
CFG_DDR_SIZE ?= 0x20000000
CFG_NS_ENTRY_ADDR ?= 0x80800000
endif

ifneq (,$(filter $(PLATFORM_FLAVOR),imx8mqevk))
CFG_DDR_SIZE ?= 0xc0000000
CFG_UART_BASE ?= UART1_BASE
endif

ifneq (,$(filter $(PLATFORM_FLAVOR),imx8mmevk))
CFG_DDR_SIZE ?= 0x80000000
CFG_UART_BASE ?= UART2_BASE
endif

# i.MX6 Solo/SoloX/DualLite/Dual/Quad specific config
ifeq ($(filter y, $(CFG_MX6Q) $(CFG_MX6D) $(CFG_MX6DL) $(CFG_MX6S) \
      $(CFG_MX6SX)), y)
include core/arch/arm/cpu/cortex-a9.mk

$(call force,CFG_PL310,y)

CFG_PL310_LOCKED ?= y
CFG_ENABLE_SCTLR_RR ?= y
endif

ifeq ($(filter y, $(CFG_MX6Q) $(CFG_MX6D) $(CFG_MX6DL) $(CFG_MX6S)), y)
CFG_DRAM_BASE ?= 0x10000000
endif

ifneq (,$(filter y, $(CFG_MX6UL) $(CFG_MX6ULL) $(CFG_MX6SX)))
CFG_DRAM_BASE ?= 0x80000000
endif

ifeq ($(filter y, $(CFG_MX7)), y)
CFG_INIT_CNTVOFF ?= y
CFG_DRAM_BASE ?= 0x80000000
endif

ifneq (,$(filter y, $(CFG_MX6) $(CFG_MX7)))
$(call force,CFG_GENERIC_BOOT,y)
$(call force,CFG_GIC,y)
$(call force,CFG_IMX_UART,y)
$(call force,CFG_PM_STUBS,y)
ifneq ($(filter y, $(CFG_FSL_SEC)), y)
$(call force,CFG_WITH_SOFTWARE_PRNG,y)
endif

CFG_BOOT_SYNC_CPU ?= n
CFG_BOOT_SECONDARY_REQUEST ?= y
CFG_DT ?= y
CFG_PAGEABLE_ADDR ?= 0
CFG_PSCI_ARM32 ?= y
CFG_SECURE_TIME_SOURCE_REE ?= y
CFG_UART_BASE ?= UART1_BASE
endif

ifeq ($(filter y, $(CFG_PSCI_ARM32)), y)
CFG_HWSUPP_MEM_PERM_WXN = n
CFG_IMX_WDOG ?= y
endif

ifeq ($(CFG_ARM64_core),y)
# arm-v8 platforms
include core/arch/arm/cpu/cortex-armv8-0.mk
$(call force,CFG_ARM_GICV3,y)
$(call force,CFG_GENERIC_BOOT,y)
$(call force,CFG_GIC,y)
$(call force,CFG_WITH_LPAE,y)
$(call force,CFG_WITH_ARM_TRUSTED_FW,y)
$(call force,CFG_SECURE_TIME_SOURCE_CNTPCT,y)

CFG_CRYPTO_WITH_CE ?= y
CFG_PM_STUBS ?= y

supported-ta-targets = ta_arm64
endif

CFG_TZDRAM_START ?= ($(CFG_DRAM_BASE) - 0x02000000 + $(CFG_DDR_SIZE))
CFG_TZDRAM_SIZE ?= 0x01e00000
CFG_SHMEM_START ?= ($(CFG_TZDRAM_START) + $(CFG_TZDRAM_SIZE))
CFG_SHMEM_SIZE ?= 0x00200000

CFG_CRYPTO_SIZE_OPTIMIZATION ?= n
CFG_WITH_STACK_CANARIES ?= y
CFG_MMAP_REGIONS ?= 24<|MERGE_RESOLUTION|>--- conflicted
+++ resolved
@@ -16,10 +16,7 @@
 mx6sx-flavorlist = \
 	mx6sxsabreauto \
 	mx6sxudooneofull \
-<<<<<<< HEAD
 	mx6sxsabresd \
-=======
->>>>>>> 5df2a985
 
 mx6d-flavorlist = \
 	mx6dhmbedge \
@@ -35,9 +32,6 @@
 	mx7dsabresd \
 	mx7dpico_mbl \
 	mx7swarp7 \
-<<<<<<< HEAD
-	mx7dclsom \
-=======
 	mx7swarp7_mbl \
 	mx7dclsom \
 
@@ -46,7 +40,6 @@
 
 imx8mm-flavorlist = \
 	imx8mmevk
->>>>>>> 5df2a985
 
 ifneq (,$(filter $(PLATFORM_FLAVOR),$(mx6ul-flavorlist)))
 $(call force,CFG_MX6,y)
@@ -109,8 +102,6 @@
 CFG_UART_BASE ?= UART1_BASE
 endif
 
-<<<<<<< HEAD
-=======
 ifneq (,$(filter $(PLATFORM_FLAVOR),mx7dpico_mbl))
 CFG_DDR_SIZE ?= 0x20000000
 CFG_NS_ENTRY_ADDR ?= 0x87800000
@@ -122,7 +113,6 @@
 $(call force,CFG_TEE_CORE_NB_CORE,2)
 endif
 
->>>>>>> 5df2a985
 ifneq (,$(filter $(PLATFORM_FLAVOR),mx7swarp7))
 CFG_DDR_SIZE ?= 0x20000000
 CFG_NS_ENTRY_ADDR ?= 0x80800000
@@ -151,14 +141,11 @@
 CFG_UART_BASE ?= UART1_BASE
 endif
 
-<<<<<<< HEAD
 ifneq (,$(filter $(PLATFORM_FLAVOR),mx6qvab820))
 CFG_DDR_SIZE ?= 0x40000000
 CFG_UART_BASE ?= UART2_BASE
 endif
 
-=======
->>>>>>> 5df2a985
 ifneq (,$(filter $(PLATFORM_FLAVOR),mx6shmbedge))
 CFG_DDR_SIZE ?= 0x40000000
 CFG_NS_ENTRY_ADDR ?= 0x12000000
@@ -180,14 +167,11 @@
 CFG_UART_BASE ?= UART1_BASE
 endif
 
-<<<<<<< HEAD
 ifeq ($(PLATFORM_FLAVOR), mx6sxsabresd)
 CFG_DDR_SIZE ?= 0x40000000
 CFG_UART_BASE ?= UART1_BASE
 endif
 
-=======
->>>>>>> 5df2a985
 ifneq (,$(filter $(PLATFORM_FLAVOR),mx6ulevk mx6ullevk))
 CFG_DDR_SIZE ?= 0x20000000
 CFG_NS_ENTRY_ADDR ?= 0x80800000
