--- conflicted
+++ resolved
@@ -47,11 +47,7 @@
 
 #define CORE_IDX_L2CACHE                   0x00100000
 
-<<<<<<< HEAD
-=======
 #ifdef CFG_BOOT_SECONDARY_REQUEST
-
->>>>>>> c47d2a57
 int psci_features(uint32_t psci_fid)
 {
     switch (psci_fid) {
@@ -70,17 +66,10 @@
 {
 	uint32_t val;
 	vaddr_t va;
-<<<<<<< HEAD
 
 	if (core_idx == CORE_IDX_L2CACHE)
 		return l2cache_op(entry);
 
-=======
-
-	if (core_idx == CORE_IDX_L2CACHE)
-		return l2cache_op(entry);
-
->>>>>>> c47d2a57
 	va = core_mmu_get_va(SRC_BASE, MEM_AREA_IO_SEC);
 	if (!va)
 		EMSG("No SRC mapping\n");
@@ -97,8 +86,6 @@
 		DCACHE_AREA_CLEAN,
 		&ns_entry_contexts[core_idx],
 		sizeof(struct ns_entry_context));
-<<<<<<< HEAD
-=======
 
 	if (soc_is_imx7ds()) {
 		write32((uint32_t)CFG_TEE_LOAD_ADDR,
@@ -114,7 +101,6 @@
 
 		return PSCI_RET_SUCCESS;
 	}
->>>>>>> c47d2a57
 
 	/* boot secondary cores from OP-TEE load address */
 	write32((uint32_t)CFG_TEE_LOAD_ADDR, va + SRC_GPR1 + core_idx * 8);
@@ -152,11 +138,7 @@
 	vaddr_t src = core_mmu_get_va(SRC_BASE, MEM_AREA_IO_SEC);
 	vaddr_t wdog = core_mmu_get_va(WDOG_BASE, MEM_AREA_IO_SEC);
 	uint32_t val;
-<<<<<<< HEAD
-	
-=======
-
->>>>>>> c47d2a57
+
 	/* Ensure watchdog is not masked */
 	val = read32(src + SRC_SCR);
 	val &= ~SRC_SCR_WARM_RESET_ENABLE;
@@ -179,8 +161,6 @@
 	/* Wait for the end */
 	for (;;) wfi();
 }
-<<<<<<< HEAD
-=======
 
 int psci_cpu_off(void)
 {
@@ -250,4 +230,3 @@
 	return PSCI_AFFINITY_LEVEL_OFF;
 }
 #endif
->>>>>>> c47d2a57
