--- conflicted
+++ resolved
@@ -61,20 +61,14 @@
 	struct vm_info *vm_info;
 	void *ta_time_offs;
 	struct tee_pager_area_head *areas;
-<<<<<<< HEAD
 #ifdef CFG_CYRES
 	uint8_t ta_image_sha256[TEE_SHA256_HASH_SIZE];
 #endif
-#if defined(CFG_SE_API)
-	struct tee_se_service *se_service;
-#endif
-=======
 	/*
 	 * Note that the load segments are stored in reverse order, that
 	 * is, the last segment first.
 	 */
 	struct load_seg_head segs;
->>>>>>> 2ab0f50c
 #if defined(CFG_WITH_VFP)
 	struct thread_user_vfp_state vfp;
 #endif
