--- conflicted
+++ resolved
@@ -128,11 +128,6 @@
 #define OPTEE_RPC_CMD_SOCKET		10
 
 /*
-<<<<<<< HEAD
- * Generic RPC PTA command
- */
-#define OPTEE_RPC_CMD_GENERIC		11
-=======
  * Send TA function graph data to normal world
  *
  * [in/out] value[0].a	    File identifier. Must be set to 0 on
@@ -143,7 +138,11 @@
  * [in]     memref[2]	    function graph data
  */
 #define OPTEE_RPC_CMD_FTRACE		11
->>>>>>> f398d492
+
+/*
+ * Generic RPC PTA command
+ */
+#define OPTEE_RPC_CMD_GENERIC		11
 
 /*
  * Register timestamp buffer in the linux kernel optee driver
